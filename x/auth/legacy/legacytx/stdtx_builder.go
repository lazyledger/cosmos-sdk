--- conflicted
+++ resolved
@@ -27,11 +27,6 @@
 	return s.StdTx
 }
 
-<<<<<<< HEAD
-// AppendMsgs implements TxBuilder.AppendMsgs
-func (s *StdTxBuilder) AppendMsgs(msgs ...sdk.Msg) error {
-	s.Msgs = append(s.Msgs, msgs...)
-=======
 // SetMsgs implements TxBuilder.SetMsgs
 func (s *StdTxBuilder) SetMsgs(msgs ...sdk.Msg) error {
 	stdTxMsgs := make([]sdk.Msg, len(msgs))
@@ -53,7 +48,6 @@
 		}
 	}
 	s.Msgs = stdTxMsgs
->>>>>>> 2f1d8771
 	return nil
 }
 
