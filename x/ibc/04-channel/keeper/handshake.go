--- conflicted
+++ resolved
@@ -50,27 +50,18 @@
 		return nil, sdkerrors.Wrap(connection.ErrConnectionNotFound, connectionHops[0])
 	}
 
-<<<<<<< HEAD
 	if connectionEnd.GetState() == ibctypes.UNINITIALIZED {
-		return sdkerrors.Wrap(
-=======
-	if connectionEnd.GetState() == connectionexported.UNINITIALIZED {
 		return nil, sdkerrors.Wrap(
->>>>>>> a23b4ca7
 			connection.ErrInvalidConnectionState,
 			"connection state cannot be UNINITIALIZED",
 		)
 	}
 
-<<<<<<< HEAD
-	channel := types.NewChannel(ibctypes.INIT, order, counterparty, connectionHops, version)
-=======
 	if !k.portKeeper.Authenticate(ctx, portCap, portID) {
 		return nil, sdkerrors.Wrap(porttypes.ErrInvalidPort, "caller does not own port capability")
 	}
 
-	channel := types.NewChannel(exported.INIT, order, counterparty, connectionHops, version)
->>>>>>> a23b4ca7
+	channel := types.NewChannel(ibctypes.INIT, order, counterparty, connectionHops, version)
 	k.SetChannel(ctx, portID, channelID, channel)
 
 	capKey, err := k.scopedKeeper.NewCapability(ctx, ibctypes.ChannelCapabilityPath(portID, channelID))
@@ -119,13 +110,8 @@
 		return nil, sdkerrors.Wrap(connection.ErrConnectionNotFound, connectionHops[0])
 	}
 
-<<<<<<< HEAD
-	if connectionEnd.GetState() != ibctypes.OPEN {
-		return sdkerrors.Wrapf(
-=======
-	if connectionEnd.GetState() != connectionexported.OPEN {
+	if connectionEnd.GetState() != ibctypes.OPEN {
 		return nil, sdkerrors.Wrapf(
->>>>>>> a23b4ca7
 			connection.ErrInvalidConnectionState,
 			"connection state is not OPEN (got %s)", connectionEnd.GetState().String(),
 		)
