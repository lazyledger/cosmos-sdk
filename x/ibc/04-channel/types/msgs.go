--- conflicted
+++ resolved
@@ -362,11 +362,7 @@
 
 // Route implements sdk.Msg
 func (msg MsgPacket) Route() string {
-<<<<<<< HEAD
-	return msg.Packet.DestinationPort
-=======
-	return ibctypes.RouterKey
->>>>>>> a23b4ca7
+	return ibctypes.RouterKey
 }
 
 // ValidateBasic implements sdk.Msg
@@ -427,11 +423,7 @@
 
 // Route implements sdk.Msg
 func (msg MsgTimeout) Route() string {
-<<<<<<< HEAD
-	return msg.Packet.SourcePort
-=======
-	return ibctypes.RouterKey
->>>>>>> a23b4ca7
+	return ibctypes.RouterKey
 }
 
 // ValidateBasic implements sdk.Msg
@@ -483,11 +475,7 @@
 
 // Route implements sdk.Msg
 func (msg MsgAcknowledgement) Route() string {
-<<<<<<< HEAD
-	return msg.Packet.SourcePort
-=======
-	return ibctypes.RouterKey
->>>>>>> a23b4ca7
+	return ibctypes.RouterKey
 }
 
 // ValidateBasic implements sdk.Msg
