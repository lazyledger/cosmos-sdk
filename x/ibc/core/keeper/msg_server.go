--- conflicted
+++ resolved
@@ -142,10 +142,9 @@
 		return nil, sdkerrors.Wrap(err, "connection handshake open init failed")
 	}
 
-<<<<<<< HEAD
 	if err := ctx.EventManager().EmitTypedEvent(
 		&connectiontypes.EventConnectionOpenInit{
-			ConnectionId:             msg.ConnectionId,
+			ConnectionId:             connectionID,
 			ClientId:                 msg.ClientId,
 			CounterpartyClientId:     msg.Counterparty.ClientId,
 			CounterpartyConnectionId: msg.Counterparty.ConnectionId,
@@ -155,16 +154,6 @@
 	}
 
 	ctx.EventManager().EmitEvent(
-=======
-	ctx.EventManager().EmitEvents(sdk.Events{
-		sdk.NewEvent(
-			connectiontypes.EventTypeConnectionOpenInit,
-			sdk.NewAttribute(connectiontypes.AttributeKeyConnectionID, connectionID),
-			sdk.NewAttribute(connectiontypes.AttributeKeyClientID, msg.ClientId),
-			sdk.NewAttribute(connectiontypes.AttributeKeyCounterpartyClientID, msg.Counterparty.ClientId),
-			sdk.NewAttribute(connectiontypes.AttributeKeyCounterpartyConnectionID, msg.Counterparty.ConnectionId),
-		),
->>>>>>> a648325f
 		sdk.NewEvent(
 			sdk.EventTypeMessage,
 			sdk.NewAttribute(sdk.AttributeKeyModule, connectiontypes.AttributeValueCategory),
@@ -192,10 +181,9 @@
 		return nil, sdkerrors.Wrap(err, "connection handshake open try failed")
 	}
 
-<<<<<<< HEAD
 	if err := ctx.EventManager().EmitTypedEvent(
 		&connectiontypes.EventConnectionOpenTry{
-			ConnectionId:             msg.DesiredConnectionId,
+			ConnectionId:             connectionID,
 			ClientId:                 msg.ClientId,
 			CounterpartyClientId:     msg.Counterparty.ClientId,
 			CounterpartyConnectionId: msg.Counterparty.ConnectionId,
@@ -205,16 +193,6 @@
 	}
 
 	ctx.EventManager().EmitEvent(
-=======
-	ctx.EventManager().EmitEvents(sdk.Events{
-		sdk.NewEvent(
-			connectiontypes.EventTypeConnectionOpenTry,
-			sdk.NewAttribute(connectiontypes.AttributeKeyConnectionID, connectionID),
-			sdk.NewAttribute(connectiontypes.AttributeKeyClientID, msg.ClientId),
-			sdk.NewAttribute(connectiontypes.AttributeKeyCounterpartyClientID, msg.Counterparty.ClientId),
-			sdk.NewAttribute(connectiontypes.AttributeKeyCounterpartyConnectionID, msg.Counterparty.ConnectionId),
-		),
->>>>>>> a648325f
 		sdk.NewEvent(
 			sdk.EventTypeMessage,
 			sdk.NewAttribute(sdk.AttributeKeyModule, connectiontypes.AttributeValueCategory),
