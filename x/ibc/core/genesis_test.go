package ibc_test

import (
	"fmt"
	"testing"

	"github.com/stretchr/testify/suite"
	tmproto "github.com/tendermint/tendermint/proto/tendermint/types"

	"github.com/cosmos/cosmos-sdk/codec"
	"github.com/cosmos/cosmos-sdk/simapp"
	ibc "github.com/cosmos/cosmos-sdk/x/ibc/core"
	clienttypes "github.com/cosmos/cosmos-sdk/x/ibc/core/02-client/types"
	connectiontypes "github.com/cosmos/cosmos-sdk/x/ibc/core/03-connection/types"
	channeltypes "github.com/cosmos/cosmos-sdk/x/ibc/core/04-channel/types"
	commitmenttypes "github.com/cosmos/cosmos-sdk/x/ibc/core/23-commitment/types"
	"github.com/cosmos/cosmos-sdk/x/ibc/core/exported"
	"github.com/cosmos/cosmos-sdk/x/ibc/core/types"
	ibctmtypes "github.com/cosmos/cosmos-sdk/x/ibc/light-clients/07-tendermint/types"
	localhosttypes "github.com/cosmos/cosmos-sdk/x/ibc/light-clients/09-localhost/types"
	ibctesting "github.com/cosmos/cosmos-sdk/x/ibc/testing"
)

const (
	connectionID  = "connection-0"
	clientID      = "07-tendermint-0"
	connectionID2 = "connection-1"
	clientID2     = "07-tendermin-1"
	localhostID   = exported.Localhost + "-1"

	port1 = "firstport"
	port2 = "secondport"

	channel1 = "channel-0"
	channel2 = "channel-1"
)

var clientHeight = clienttypes.NewHeight(0, 10)

type IBCTestSuite struct {
	suite.Suite

	coordinator *ibctesting.Coordinator

	chainA *ibctesting.TestChain
	chainB *ibctesting.TestChain
}

// SetupTest creates a coordinator with 2 test chains.
func (suite *IBCTestSuite) SetupTest() {
	suite.coordinator = ibctesting.NewCoordinator(suite.T(), 2)

	suite.chainA = suite.coordinator.GetChain(ibctesting.GetChainID(0))
	suite.chainB = suite.coordinator.GetChain(ibctesting.GetChainID(1))
}

func TestIBCTestSuite(t *testing.T) {
	suite.Run(t, new(IBCTestSuite))
}

func (suite *IBCTestSuite) TestValidateGenesis() {
	header := suite.chainA.CreateTMClientHeader(suite.chainA.ChainID, suite.chainA.CurrentHeader.Height, clienttypes.NewHeight(0, uint64(suite.chainA.CurrentHeader.Height-1)), suite.chainA.CurrentHeader.Time, suite.chainA.Vals, suite.chainA.Vals, suite.chainA.Signers)

	testCases := []struct {
		name     string
		genState *types.GenesisState
		expPass  bool
	}{
		{
			name:     "default",
			genState: types.DefaultGenesisState(),
			expPass:  true,
		},
		{
			name: "valid genesis",
			genState: &types.GenesisState{
				ClientGenesis: clienttypes.NewGenesisState(
					[]clienttypes.IdentifiedClientState{
						clienttypes.NewIdentifiedClientState(
							clientID, ibctmtypes.NewClientState(suite.chainA.ChainID, ibctmtypes.DefaultTrustLevel, ibctesting.TrustingPeriod, ibctesting.UnbondingPeriod, ibctesting.MaxClockDrift, clientHeight, commitmenttypes.GetSDKSpecs(), ibctesting.UpgradePath, false, false),
						),
						clienttypes.NewIdentifiedClientState(
							localhostID, localhosttypes.NewClientState("chaindID", clientHeight),
						),
					},
					[]clienttypes.ClientConsensusStates{
						clienttypes.NewClientConsensusStates(
							clientID,
							[]clienttypes.ConsensusStateWithHeight{
								clienttypes.NewConsensusStateWithHeight(
									header.GetHeight().(clienttypes.Height),
									ibctmtypes.NewConsensusState(
										header.GetTime(), commitmenttypes.NewMerkleRoot(header.Header.AppHash), header.Header.NextValidatorsHash,
									),
								),
							},
						),
					},
<<<<<<< HEAD
					clienttypes.NewParams(100, exported.Tendermint, exported.Localhost),
=======
					[]clienttypes.IdentifiedGenesisMetadata{
						clienttypes.NewIdentifiedGenesisMetadata(
							clientID,
							[]clienttypes.GenesisMetadata{
								clienttypes.NewGenesisMetadata([]byte("key1"), []byte("val1")),
								clienttypes.NewGenesisMetadata([]byte("key2"), []byte("val2")),
							},
						),
					},
					clienttypes.NewParams(exported.Tendermint, exported.Localhost),
>>>>>>> e8438789
					true,
					2,
				),
				ConnectionGenesis: connectiontypes.NewGenesisState(
					[]connectiontypes.IdentifiedConnection{
						connectiontypes.NewIdentifiedConnection(connectionID, connectiontypes.NewConnectionEnd(connectiontypes.INIT, clientID, connectiontypes.NewCounterparty(clientID2, connectionID2, commitmenttypes.NewMerklePrefix([]byte("prefix"))), []*connectiontypes.Version{ibctesting.ConnectionVersion}, 0)),
					},
					[]connectiontypes.ConnectionPaths{
						connectiontypes.NewConnectionPaths(clientID, []string{connectionID}),
					},
					0,
				),
				ChannelGenesis: channeltypes.NewGenesisState(
					[]channeltypes.IdentifiedChannel{
						channeltypes.NewIdentifiedChannel(
							port1, channel1, channeltypes.NewChannel(
								channeltypes.INIT, channeltypes.ORDERED,
								channeltypes.NewCounterparty(port2, channel2), []string{connectionID}, ibctesting.DefaultChannelVersion,
							),
						),
					},
					[]channeltypes.PacketState{
						channeltypes.NewPacketState(port2, channel2, 1, []byte("ack")),
					},
					[]channeltypes.PacketState{
						channeltypes.NewPacketState(port2, channel2, 1, []byte("")),
					},
					[]channeltypes.PacketState{
						channeltypes.NewPacketState(port1, channel1, 1, []byte("commit_hash")),
					},
					[]channeltypes.PacketSequence{
						channeltypes.NewPacketSequence(port1, channel1, 1),
					},
					[]channeltypes.PacketSequence{
						channeltypes.NewPacketSequence(port2, channel2, 1),
					},
					[]channeltypes.PacketSequence{
						channeltypes.NewPacketSequence(port2, channel2, 1),
					},
					0,
				),
			},
			expPass: true,
		},
		{
			name: "invalid client genesis",
			genState: &types.GenesisState{
				ClientGenesis: clienttypes.NewGenesisState(
					[]clienttypes.IdentifiedClientState{
						clienttypes.NewIdentifiedClientState(
							clientID, ibctmtypes.NewClientState(suite.chainA.ChainID, ibctmtypes.DefaultTrustLevel, ibctesting.TrustingPeriod, ibctesting.UnbondingPeriod, ibctesting.MaxClockDrift, clientHeight, commitmenttypes.GetSDKSpecs(), ibctesting.UpgradePath, false, false),
						),
						clienttypes.NewIdentifiedClientState(
							localhostID, localhosttypes.NewClientState("(chaindID)", clienttypes.ZeroHeight()),
						),
					},
					nil,
<<<<<<< HEAD
					clienttypes.NewParams(10, exported.Tendermint),
=======
					[]clienttypes.IdentifiedGenesisMetadata{
						clienttypes.NewIdentifiedGenesisMetadata(
							clientID,
							[]clienttypes.GenesisMetadata{
								clienttypes.NewGenesisMetadata([]byte(""), []byte("val1")),
								clienttypes.NewGenesisMetadata([]byte("key2"), []byte("")),
							},
						),
					},
					clienttypes.NewParams(exported.Tendermint),
>>>>>>> e8438789
					false,
					2,
				),
				ConnectionGenesis: connectiontypes.DefaultGenesisState(),
			},
			expPass: false,
		},
		{
			name: "invalid connection genesis",
			genState: &types.GenesisState{
				ClientGenesis: clienttypes.DefaultGenesisState(),
				ConnectionGenesis: connectiontypes.NewGenesisState(
					[]connectiontypes.IdentifiedConnection{
						connectiontypes.NewIdentifiedConnection(connectionID, connectiontypes.NewConnectionEnd(connectiontypes.INIT, "(CLIENTIDONE)", connectiontypes.NewCounterparty(clientID, connectionID2, commitmenttypes.NewMerklePrefix([]byte("prefix"))), []*connectiontypes.Version{connectiontypes.NewVersion("1.1", nil)}, 0)),
					},
					[]connectiontypes.ConnectionPaths{
						connectiontypes.NewConnectionPaths(clientID, []string{connectionID}),
					},
					0,
				),
			},
			expPass: false,
		},
		{
			name: "invalid channel genesis",
			genState: &types.GenesisState{
				ClientGenesis:     clienttypes.DefaultGenesisState(),
				ConnectionGenesis: connectiontypes.DefaultGenesisState(),
				ChannelGenesis: channeltypes.GenesisState{
					Acknowledgements: []channeltypes.PacketState{
						channeltypes.NewPacketState("(portID)", channel1, 1, []byte("ack")),
					},
				},
			},
			expPass: false,
		},
	}

	for _, tc := range testCases {
		tc := tc
		err := tc.genState.Validate()
		if tc.expPass {
			suite.Require().NoError(err, tc.name)
		} else {
			suite.Require().Error(err, tc.name)
		}
	}
}

func (suite *IBCTestSuite) TestInitGenesis() {
	header := suite.chainA.CreateTMClientHeader(suite.chainA.ChainID, suite.chainA.CurrentHeader.Height, clienttypes.NewHeight(0, uint64(suite.chainA.CurrentHeader.Height-1)), suite.chainA.CurrentHeader.Time, suite.chainA.Vals, suite.chainA.Vals, suite.chainA.Signers)

	testCases := []struct {
		name     string
		genState *types.GenesisState
	}{
		{
			name:     "default",
			genState: types.DefaultGenesisState(),
		},
		{
			name: "valid genesis",
			genState: &types.GenesisState{
				ClientGenesis: clienttypes.NewGenesisState(
					[]clienttypes.IdentifiedClientState{
						clienttypes.NewIdentifiedClientState(
							clientID, ibctmtypes.NewClientState(suite.chainA.ChainID, ibctmtypes.DefaultTrustLevel, ibctesting.TrustingPeriod, ibctesting.UnbondingPeriod, ibctesting.MaxClockDrift, clientHeight, commitmenttypes.GetSDKSpecs(), ibctesting.UpgradePath, false, false),
						),
						clienttypes.NewIdentifiedClientState(
							exported.Localhost, localhosttypes.NewClientState("chaindID", clientHeight),
						),
					},
					[]clienttypes.ClientConsensusStates{
						clienttypes.NewClientConsensusStates(
							clientID,
							[]clienttypes.ConsensusStateWithHeight{
								clienttypes.NewConsensusStateWithHeight(
									header.GetHeight().(clienttypes.Height),
									ibctmtypes.NewConsensusState(
										header.GetTime(), commitmenttypes.NewMerkleRoot(header.Header.AppHash), header.Header.NextValidatorsHash,
									),
								),
							},
						),
					},
<<<<<<< HEAD
					clienttypes.NewParams(1, exported.Tendermint, exported.Localhost),
=======
					[]clienttypes.IdentifiedGenesisMetadata{
						clienttypes.NewIdentifiedGenesisMetadata(
							clientID,
							[]clienttypes.GenesisMetadata{
								clienttypes.NewGenesisMetadata([]byte("key1"), []byte("val1")),
								clienttypes.NewGenesisMetadata([]byte("key2"), []byte("val2")),
							},
						),
					},
					clienttypes.NewParams(exported.Tendermint, exported.Localhost),
>>>>>>> e8438789
					true,
					0,
				),
				ConnectionGenesis: connectiontypes.NewGenesisState(
					[]connectiontypes.IdentifiedConnection{
						connectiontypes.NewIdentifiedConnection(connectionID, connectiontypes.NewConnectionEnd(connectiontypes.INIT, clientID, connectiontypes.NewCounterparty(clientID2, connectionID2, commitmenttypes.NewMerklePrefix([]byte("prefix"))), []*connectiontypes.Version{ibctesting.ConnectionVersion}, 0)),
					},
					[]connectiontypes.ConnectionPaths{
						connectiontypes.NewConnectionPaths(clientID, []string{connectionID}),
					},
					0,
				),
				ChannelGenesis: channeltypes.NewGenesisState(
					[]channeltypes.IdentifiedChannel{
						channeltypes.NewIdentifiedChannel(
							port1, channel1, channeltypes.NewChannel(
								channeltypes.INIT, channeltypes.ORDERED,
								channeltypes.NewCounterparty(port2, channel2), []string{connectionID}, ibctesting.DefaultChannelVersion,
							),
						),
					},
					[]channeltypes.PacketState{
						channeltypes.NewPacketState(port2, channel2, 1, []byte("ack")),
					},
					[]channeltypes.PacketState{
						channeltypes.NewPacketState(port2, channel2, 1, []byte("")),
					},
					[]channeltypes.PacketState{
						channeltypes.NewPacketState(port1, channel1, 1, []byte("commit_hash")),
					},
					[]channeltypes.PacketSequence{
						channeltypes.NewPacketSequence(port1, channel1, 1),
					},
					[]channeltypes.PacketSequence{
						channeltypes.NewPacketSequence(port2, channel2, 1),
					},
					[]channeltypes.PacketSequence{
						channeltypes.NewPacketSequence(port2, channel2, 1),
					},
					0,
				),
			},
		},
	}

	for _, tc := range testCases {
		app := simapp.Setup(false)

		suite.NotPanics(func() {
			ibc.InitGenesis(app.BaseApp.NewContext(false, tmproto.Header{Height: 1}), *app.IBCKeeper, true, tc.genState)
		})
	}
}

func (suite *IBCTestSuite) TestExportGenesis() {
	testCases := []struct {
		msg      string
		malleate func()
	}{
		{
			"success",
			func() {
				// creates clients
				suite.coordinator.Setup(suite.chainA, suite.chainB, channeltypes.UNORDERED)
				// create extra clients
				suite.coordinator.CreateClient(suite.chainA, suite.chainB, exported.Tendermint)
				suite.coordinator.CreateClient(suite.chainA, suite.chainB, exported.Tendermint)
			},
		},
	}

	for _, tc := range testCases {
		suite.Run(fmt.Sprintf("Case %s", tc.msg), func() {
			suite.SetupTest()

			tc.malleate()

			var gs *types.GenesisState
			suite.NotPanics(func() {
				gs = ibc.ExportGenesis(suite.chainA.GetContext(), *suite.chainA.App.IBCKeeper)
			})

			// init genesis based on export
			suite.NotPanics(func() {
				ibc.InitGenesis(suite.chainA.GetContext(), *suite.chainA.App.IBCKeeper, true, gs)
			})

			suite.NotPanics(func() {
				cdc := codec.NewProtoCodec(suite.chainA.App.InterfaceRegistry())
				genState := cdc.MustMarshalJSON(gs)
				cdc.MustUnmarshalJSON(genState, gs)
			})

			// init genesis based on marshal and unmarshal
			suite.NotPanics(func() {
				ibc.InitGenesis(suite.chainA.GetContext(), *suite.chainA.App.IBCKeeper, true, gs)
			})
		})
	}
}<|MERGE_RESOLUTION|>--- conflicted
+++ resolved
@@ -96,9 +96,6 @@
 							},
 						),
 					},
-<<<<<<< HEAD
-					clienttypes.NewParams(100, exported.Tendermint, exported.Localhost),
-=======
 					[]clienttypes.IdentifiedGenesisMetadata{
 						clienttypes.NewIdentifiedGenesisMetadata(
 							clientID,
@@ -108,8 +105,7 @@
 							},
 						),
 					},
-					clienttypes.NewParams(exported.Tendermint, exported.Localhost),
->>>>>>> e8438789
+					clienttypes.NewParams(100, exported.Tendermint, exported.Localhost),
 					true,
 					2,
 				),
@@ -167,9 +163,6 @@
 						),
 					},
 					nil,
-<<<<<<< HEAD
-					clienttypes.NewParams(10, exported.Tendermint),
-=======
 					[]clienttypes.IdentifiedGenesisMetadata{
 						clienttypes.NewIdentifiedGenesisMetadata(
 							clientID,
@@ -179,8 +172,7 @@
 							},
 						),
 					},
-					clienttypes.NewParams(exported.Tendermint),
->>>>>>> e8438789
+					clienttypes.NewParams(10, exported.Tendermint),
 					false,
 					2,
 				),
@@ -266,9 +258,6 @@
 							},
 						),
 					},
-<<<<<<< HEAD
-					clienttypes.NewParams(1, exported.Tendermint, exported.Localhost),
-=======
 					[]clienttypes.IdentifiedGenesisMetadata{
 						clienttypes.NewIdentifiedGenesisMetadata(
 							clientID,
@@ -278,8 +267,7 @@
 							},
 						),
 					},
-					clienttypes.NewParams(exported.Tendermint, exported.Localhost),
->>>>>>> e8438789
+					clienttypes.NewParams(1, exported.Tendermint, exported.Localhost),
 					true,
 					0,
 				),
