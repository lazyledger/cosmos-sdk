package keeper

import (
	"strings"

	sdk "github.com/cosmos/cosmos-sdk/types"
	sdkerrors "github.com/cosmos/cosmos-sdk/types/errors"
	channeltypes "github.com/cosmos/cosmos-sdk/x/ibc/04-channel/types"
	"github.com/cosmos/cosmos-sdk/x/ibc/20-transfer/types"
)

// SendTransfer handles transfer sending logic. There are 2 possible cases:
//
// 1. Sender chain is the source chain of the coins (i.e where they were minted): the coins
// are transferred to an escrow address (i.e locked) on the sender chain and then
// transferred to the destination chain (i.e not the source chain) via a packet
// with the corresponding fungible token data.
//
// 2. Coins are not native from the sender chain (i.e tokens sent where transferred over
// through IBC already): the coins are burned and then a packet is sent to the
// source chain of the tokens.
func (k Keeper) SendTransfer(
	ctx sdk.Context,
	sourcePort,
	sourceChannel string,
	destHeight uint64,
	amount sdk.Coins,
	sender,
	receiver sdk.AccAddress,
	isSourceChain bool, // is the packet sender the source chain of the token?
) error {
	sourceChannelEnd, found := k.channelKeeper.GetChannel(ctx, sourcePort, sourceChannel)
	if !found {
		return sdkerrors.Wrap(channeltypes.ErrChannelNotFound, sourceChannel)
	}

	destinationPort := sourceChannelEnd.GetCounterparty().GetPortID()
	destinationChannel := sourceChannelEnd.GetCounterparty().GetChannelID()

	// get the next sequence
	sequence, found := k.channelKeeper.GetNextSequenceSend(ctx, sourcePort, sourceChannel)
	if !found {
		return channeltypes.ErrSequenceSendNotFound
	}

	return k.createOutgoingPacket(ctx, sequence, sourcePort, sourceChannel, destinationPort, destinationChannel, destHeight, amount, sender, receiver, isSourceChain)
}

// ReceiveTransfer handles transfer receiving logic.
func (k Keeper) ReceiveTransfer(ctx sdk.Context, packet channeltypes.Packet, data types.FungibleTokenPacketData) error {
	return k.onRecvPacket(ctx, packet, data)
}

// TimeoutTransfer handles transfer timeout logic.
func (k Keeper) TimeoutTransfer(ctx sdk.Context, packet channeltypes.Packet, data types.FungibleTokenPacketData) error {
	return k.onTimeoutPacket(ctx, packet, data)
}

// See spec for this function: https://github.com/cosmos/ics/tree/master/spec/ics-020-fungible-token-transfer#packet-relay
func (k Keeper) createOutgoingPacket(
	ctx sdk.Context,
	seq uint64,
	sourcePort, sourceChannel,
	destinationPort, destinationChannel string,
	destHeight uint64,
	amount sdk.Coins,
	sender, receiver sdk.AccAddress,
	isSourceChain bool,
) error {
	// NOTE:
	// - Coins transferred from the destination chain should have their denomination
	// prefixed with source port and channel IDs.
	// - Coins transferred from the source chain can have their denomination
	// clear from prefixes when transferred to the escrow account (i.e when they are
	// locked) BUT MUST have the destination port and channel ID when constructing
	// the packet data.
	var prefix string

	if isSourceChain {
		// clear the denomination from the prefix to send the coins to the escrow account
		coins := make(sdk.Coins, len(amount))
		prefix = types.GetDenomPrefix(destinationPort, destinationChannel)
		for i, coin := range amount {
			if strings.HasPrefix(coin.Denom, prefix) {
				coins[i] = sdk.NewCoin(coin.Denom[len(prefix):], coin.Amount)
			} else {
				coins[i] = coin
			}
		}

		// escrow tokens if the destination chain is the same as the sender's
		escrowAddress := types.GetEscrowAddress(sourcePort, sourceChannel)

		// escrow source tokens. It fails if balance insufficient.
		if err := k.bankKeeper.SendCoins(
			ctx, sender, escrowAddress, coins,
		); err != nil {
			return err
		}

	} else {
		// build the receiving denomination prefix if it's not present
		prefix = types.GetDenomPrefix(sourcePort, sourceChannel)
		for i, coin := range amount {
			if !strings.HasPrefix(coin.Denom, prefix) {
				amount[i] = sdk.NewCoin(prefix+coin.Denom, coin.Amount)
			}
		}

		// transfer the coins to the module account and burn them
		if err := k.supplyKeeper.SendCoinsFromAccountToModule(
			ctx, sender, types.GetModuleAccountName(), amount,
		); err != nil {
			return err
		}

		// burn vouchers from the sender's balance if the source is from another chain
		if err := k.supplyKeeper.BurnCoins(
			ctx, types.GetModuleAccountName(), amount,
		); err != nil {
			// NOTE: should not happen as the module account was
			// retrieved on the step above and it has enough balace
			// to burn.
			return err
		}
	}

	packetData := types.NewFungibleTokenPacketData(
		amount, sender, receiver, isSourceChain,
	)

<<<<<<< HEAD
	packet := channeltypes.NewPacket(
		&packetData,
=======
	packet := channel.NewPacket(
		packetData.GetBytes(),
>>>>>>> d4562717
		seq,
		sourcePort,
		sourceChannel,
		destinationPort,
		destinationChannel,
		destHeight+DefaultPacketTimeout,
	)

	return k.channelKeeper.SendPacket(ctx, packet)
}

func (k Keeper) onRecvPacket(ctx sdk.Context, packet channeltypes.Packet, data types.FungibleTokenPacketData) error {
	// NOTE: packet data type already checked in handler.go

	if data.Source {
		prefix := types.GetDenomPrefix(packet.GetDestPort(), packet.GetDestChannel())
		for _, coin := range data.Amount {
			if !strings.HasPrefix(coin.Denom, prefix) {
				return sdkerrors.Wrapf(
					sdkerrors.ErrInvalidCoins,
					"%s doesn't contain the prefix '%s'", coin.Denom, prefix,
				)
			}
		}

		// mint new tokens if the source of the transfer is the same chain
		if err := k.supplyKeeper.MintCoins(
			ctx, types.GetModuleAccountName(), data.Amount,
		); err != nil {
			return err
		}

		// send to receiver
		return k.supplyKeeper.SendCoinsFromModuleToAccount(
			ctx, types.GetModuleAccountName(), data.Receiver, data.Amount,
		)
	}

	// check the denom prefix
	prefix := types.GetDenomPrefix(packet.GetSourcePort(), packet.GetSourceChannel())
	coins := make(sdk.Coins, len(data.Amount))
	for i, coin := range data.Amount {
		if !strings.HasPrefix(coin.Denom, prefix) {
			return sdkerrors.Wrapf(
				sdkerrors.ErrInvalidCoins,
				"%s doesn't contain the prefix '%s'", coin.Denom, prefix,
			)
		}
		coins[i] = sdk.NewCoin(coin.Denom[len(prefix):], coin.Amount)
	}

	// unescrow tokens
	escrowAddress := types.GetEscrowAddress(packet.GetDestPort(), packet.GetDestChannel())
	return k.bankKeeper.SendCoins(ctx, escrowAddress, data.Receiver, coins)
}

func (k Keeper) onTimeoutPacket(ctx sdk.Context, packet channeltypes.Packet, data types.FungibleTokenPacketData) error {
	// NOTE: packet data type already checked in handler.go

	// check the denom prefix
	prefix := types.GetDenomPrefix(packet.GetSourcePort(), packet.GetSourceChannel())
	coins := make(sdk.Coins, len(data.Amount))

	for i, coin := range data.Amount {
		coin := coin
		if !strings.HasPrefix(coin.Denom, prefix) {
			return sdkerrors.Wrapf(sdkerrors.ErrInvalidCoins, "%s doesn't contain the prefix '%s'", coin.Denom, prefix)
		}
		coins[i] = sdk.NewCoin(coin.Denom[len(prefix):], coin.Amount)
	}

	if data.Source {
		// unescrow tokens back to sender
		escrowAddress := types.GetEscrowAddress(packet.GetDestPort(), packet.GetDestChannel())
		return k.bankKeeper.SendCoins(ctx, escrowAddress, data.Sender, coins)
	}

	// mint vouchers back to sender
	if err := k.supplyKeeper.MintCoins(
		ctx, types.GetModuleAccountName(), data.Amount,
	); err != nil {
		return err
	}

	return k.supplyKeeper.SendCoinsFromModuleToAccount(ctx, types.GetModuleAccountName(), data.Sender, data.Amount)
}<|MERGE_RESOLUTION|>--- conflicted
+++ resolved
@@ -129,13 +129,8 @@
 		amount, sender, receiver, isSourceChain,
 	)
 
-<<<<<<< HEAD
 	packet := channeltypes.NewPacket(
-		&packetData,
-=======
-	packet := channel.NewPacket(
 		packetData.GetBytes(),
->>>>>>> d4562717
 		seq,
 		sourcePort,
 		sourceChannel,
