<!--
Guiding Principles:

Changelogs are for humans, not machines.
There should be an entry for every single version.
The same types of changes should be grouped.
Versions and sections should be linkable.
The latest version comes first.
The release date of each version is displayed.
Mention whether you follow Semantic Versioning.

Usage:

Change log entries are to be added to the Unreleased section under the
appropriate stanza (see below). Each entry should ideally include a tag and
the Github issue reference in the following format:

* (<tag>) \#<issue-number> message

The issue numbers will later be link-ified during the release process so you do
not have to worry about including a link manually, but you can if you wish.

Types of changes (Stanzas):

"Features" for new features.
"Improvements" for changes in existing functionality.
"Deprecated" for soon-to-be removed features.
"Bug Fixes" for any bug fixes.
"Client Breaking" for breaking CLI commands and REST routes used by end-users.
"API Breaking" for breaking exported APIs used by developers building on SDK.
"State Machine Breaking" for any changes that result in a different AppState given same genesisState and txList.
Ref: https://keepachangelog.com/en/1.0.0/
-->

# Changelog

## [Unreleased]

### Improvements

* (logging) [\#8072](https://github.com/cosmos/cosmos-sdk/pull/8072) Refactor logging:
  * Use [zerolog](https://github.com/rs/zerolog) over Tendermint's go-kit logging wrapper.
  * Introduce Tendermint's `--log_format=plain|json` flag. Using format `json` allows for emitting structured JSON
  logs which can be consumed by an external logging facility (e.g. Loggly). Both formats log to STDERR.
  * The existing `--log_level` flag and it's default value now solely relates to the global logging
  level (e.g. `info`, `debug`, etc...) instead of `<module>:<level>`.
* (crypto) [\#7987](https://github.com/cosmos/cosmos-sdk/pull/7987) Fix the inconsistency of CryptoCdc, only use `codec/legacy.Cdc`.
* (SDK) [\#7925](https://github.com/cosmos/cosmos-sdk/pull/7925) Updated dependencies to use gRPC v1.33.2
  * Updated gRPC dependency to v1.33.2
  * Updated iavl dependency to v0.15-rc2
* (version) [\#7848](https://github.com/cosmos/cosmos-sdk/pull/7848) [\#7941](https://github.com/cosmos/cosmos-sdk/pull/7941) `version --long` output now shows the list of build dependencies and replaced build dependencies.
* (x/genutil) [\#8099](https://github.com/cosmos/cosmos-sdk/pull/8099) `init` now supports a `--recover` flag to recover the private validator key from a given mnemonic

### State Machine Breaking Changes

* (x/upgrade) [\#7979](https://github.com/cosmos/cosmos-sdk/pull/7979) keeper pubkey storage serialization migration from bech32 to protobuf.

### Bug Fixes

* (crypto) [\#7966](https://github.com/cosmos/cosmos-sdk/issues/7966) `Bip44Params` `String()` function now correctly returns the absolute HD path by adding the `m/` prefix.

### API Breaking

* [\#8080](https://github.com/cosmos/cosmos-sdk/pull/8080) Updated the `codec.Marshaler` interface
  * Moved `MarshalAny` and `UnmarshalAny` helper functions to `codec.Marshaler` and renamed to `MarshalInterface` and `UnmarshalInterface` respectively. These functions must take interface as a parameter (not a concrete type nor `Any` object). Underneath they use `Any` wrapping for correct protobuf serialization.
* (client) [\#8107](https://github.com/cosmos/cosmos-sdk/pull/8107) Renamed `PrintOutput` and `PrintOutputLegacy` methods of the `context.Client` object to `PrintProto` and `PrintObjectLegacy`.


## [v0.40.0-rc3](https://github.com/cosmos/cosmos-sdk/releases/tag/v0.40.0-rc3) - 2020-11-06

### Client Breaking

<<<<<<< HEAD
* (x/staking) [\#7499](https://github.com/cosmos/cosmos-sdk/pull/7499) `BondStatus` is now a protobuf `enum` instead of an `int32`, and JSON serialized using its protobuf name, so expect names like `BOND_STATUS_UNBONDING` as opposed to `Unbonding`.
* (x/evidence) [\#7538](https://github.com/cosmos/cosmos-sdk/pull/7538) The ABCI's `Result.Data` field of `MsgSubmitEvidence` does not contain the raw evidence's hash, but the encoded `MsgSubmitEvidenceResponse` struct.
* (client) [\#7630](https://github.com/cosmos/cosmos-sdk/pull/7630) `TxBuilder`'s `SetMsgs` method has been converted to `AppendMsgs`. Moreover, `TxBuilder` extends `grpc.ClientConn` to be able to create txs with ADR 031 service `Msg`s.
=======
* (crypto) [\#7419](https://github.com/cosmos/cosmos-sdk/pull/7419) The SDK doesn't use Tendermint's `crypto.PubKey` interface anymore, and uses instead it's own `PubKey` interface, defined in `crypto/types`. Replace all instances of `crypto.PubKey` by `cryptotypes.Pubkey`.
* (x/staking) [\#7419](https://github.com/cosmos/cosmos-sdk/pull/7419) The `TmConsPubKey` method on ValidatorI has been removed and replaced instead by `ConsPubKey` (which returns a SDK `cryptotypes.PubKey`) and `TmConsPublicKey` (which returns a Tendermint proto PublicKey).

### Improvements

* (tendermint) [\#7828](https://github.com/cosmos/cosmos-sdk/pull/7828) Update tendermint dependency to v0.34.0-rc6

## [v0.40.0-rc2](https://github.com/cosmos/cosmos-sdk/releases/tag/v0.40.0-rc2) - 2020-11-02

### Client Breaking

* (x/upgrade) [#7697](https://github.com/cosmos/cosmos-sdk/pull/7697) Rename flag name "--time" to "--upgrade-time", "--info" to "--upgrade-info", to keep it consistent with help message.
* (x/auth) [#7788](https://github.com/cosmos/cosmos-sdk/pull/7788) Remove `tx auth` subcommands, all auth subcommands exist as `tx <subcommand>`
>>>>>>> 2f1d8771

### API Breaking

* (x/staking/types) [\#7447](https://github.com/cosmos/cosmos-sdk/issues/7447) Remove bech32 PubKey support:
  * `ValidatorI` interface update. `GetConsPubKey` renamed to `TmConsPubKey` (consensus public key must be a tendermint key). `TmConsPubKey`, `GetConsAddr` methods return error.
  * `Validator` update. Methods changed in `ValidatorI` (as described above) and `ToTmValidator` return error.
  * `Validator.ConsensusPubkey` type changed from `string` to `codectypes.Any`.
  * `MsgCreateValidator.Pubkey` type changed from `string` to `codectypes.Any`.
* Deprecating and renaming `MakeEncodingConfig` to `MakeTestEncodingConfig` (both in `simapp` and `simapp/params` packages).
* (tx) [\#7688](https://github.com/cosmos/cosmos-sdk/pull/7688) The gRPC simulate service method has been moved from `cosmos.base.v1beta1.simulate` to `cosmos.tx.v1beta1`, as a method in the Tx service.
* [#7764](https://github.com/cosmos/cosmos-sdk/pull/7764) Added module initialization options:
  * `server/types.AppExporter` requires extra argument: `AppOptions`.
  * `server.AddCommands` requires extra argument: `addStartFlags types.ModuleInitFlags`
  * `x/crisis.NewAppModule` has a new attribute: `skipGenesisInvariants`. [PR](https://github.com/cosmos/cosmos-sdk/pull/7764)
* [#7918](https://github.com/cosmos/cosmos-sdk/pull/7918) Add x/capability safety checks:
  * All outward facing APIs will now check that capability is not nil and name is not empty before performing any state-machine changes
  * `SetIndex` has been renamed to `InitializeIndex`


### Features

* (tx) [\#7688](https://github.com/cosmos/cosmos-sdk/pull/7688) Add a new Tx gRPC service with methods `Simulate` and `GetTx` (by hash).
* __Modules__
  * `x/crisis` has a new function: `AddModuleInitFlags`, which will register optional crisis module flags for the start command.

### Bug Fixes

* (client) [\#7699](https://github.com/cosmos/cosmos-sdk/pull/7699) Fix panic in context when setting invalid nodeURI. `WithNodeURI` does not set the `Client` in the context.
* (x/gov) [#7641](https://github.com/cosmos/cosmos-sdk/pull/7641) Fix tally calculation precision error.

### Improvements

* (rest) [#7649](https://github.com/cosmos/cosmos-sdk/pull/7649) Return an unsigned tx in legacy GET /tx endpoint when signature conversion fails
* (cli) [#7764](https://github.com/cosmos/cosmos-sdk/pull/7764) Update x/banking and x/crisis InitChain to improve node startup time

## [v0.40.0-rc1](https://github.com/cosmos/cosmos-sdk/releases/tag/v0.40.0-rc1) - 2020-10-19

### Client Breaking Changes

* __Modules__
  * (x/staking) [\#7499](https://github.com/cosmos/cosmos-sdk/pull/7499) `BondStatus` is now a protobuf `enum` instead
    of an `int32`, and JSON serialized using its protobuf name, so expect names like `BOND_STATUS_UNBONDING` as opposed
    to `Unbonding`.
  * (x/staking) [\#7556](https://github.com/cosmos/cosmos-sdk/pull/7556) The ABCI's `Result.Data` field for
    `MsgBeginRedelegate` and `MsgUndelegate` responses does not contain custom binary marshaled `completionTime`, but the
    protobuf encoded `MsgBeginRedelegateResponse` and `MsgUndelegateResponse` structs respectively
  * (x/evidence) [\#7538](https://github.com/cosmos/cosmos-sdk/pull/7538) The ABCI's `Result.Data` field for
    `MsgSubmitEvidence` responses does not contain the raw evidence's hash, but the protobuf encoded
    `MsgSubmitEvidenceResponse` struct.
  * (x/gov) [\#7533](https://github.com/cosmos/cosmos-sdk/pull/7533) The ABCI's `Result.Data` field for
    `MsgSubmitProposal` responses does not contain a raw binary encoding of the `proposalID`, but the protobuf encoded
    `MsgSubmitSubmitProposalResponse` struct.

### API Breaking

* (AppModule) [\#7518](https://github.com/cosmos/cosmos-sdk/pull/7518) [\#7584](https://github.com/cosmos/cosmos-sdk/pull/7584) Rename `AppModule.RegisterQueryServices` to `AppModule.RegisterServices`, as this method now registers multiple services (the gRPC query service and the protobuf Msg service). A `Configurator` struct is used to hold the different services.

### Features

* (modules) [\#7540](https://github.com/cosmos/cosmos-sdk/issues/7540) Protobuf service definitions can now be used for
packing `Msg`s in transactions as defined in [ADR 031](./docs/architecture/adr-031-msg-service.md). All modules now
define a `Msg` protobuf service.
* (codec) [\#7519](https://github.com/cosmos/cosmos-sdk/pull/7519) `InterfaceRegistry` now inherits `jsonpb.AnyResolver`, and has a `RegisterCustomTypeURL` method to support ADR 031 packing of `Any`s. `AnyResolver` is now a required parameter to `RejectUnknownFields`.
* (baseapp) [\#7519](https://github.com/cosmos/cosmos-sdk/pull/7519) Add `ServiceMsgRouter` to BaseApp to handle routing of protobuf service `Msg`s. The two new types defined in ADR 031, `sdk.ServiceMsg` and `sdk.MsgRequest` are introduced with this router.
* (cli) [\#7221](https://github.com/cosmos/cosmos-sdk/pull/7221) Add the option of emitting amino encoded json from the CLI

### Bug Fixes

* (kvstore) [\#7415](https://github.com/cosmos/cosmos-sdk/pull/7415) Allow new stores to be registered during on-chain upgrades.
* (rest) [\#7730](https://github.com/cosmos/cosmos-sdk/pull/7730) Fix fetch txs by height on legacy REST endpoint

### Improvements

* (tendermint) [\#7527](https://github.com/cosmos/cosmos-sdk/pull/7527) Update sdk to tendermint 0.34-rc5
* (iavl) [\#7549](https://github.com/cosmos/cosmos-sdk/pull/7549) Update sdk to IAVL 0.15.0-rc4

## [v0.40.0-rc0](https://github.com/cosmos/cosmos-sdk/releases/tag/v0.40.0-rc0) - 2020-10-13

v0.40.0, known as the Stargate release of the Cosmos SDK, is one of the largest releases
of the Cosmos SDK since launch. Please read through this changelog and [release notes](./RELEASE_NOTES.md) to make sure you are aware of any relevant breaking changes.

### Client Breaking Changes

* __CLI__
  * (client/keys) [\#5889](https://github.com/cosmos/cosmos-sdk/pull/5889) remove `keys update` command.
  * (x/auth) [\#5844](https://github.com/cosmos/cosmos-sdk/pull/5844) `tx sign` command now returns an error when signing is attempted with offline/multisig keys.
  * (x/auth) [\#6108](https://github.com/cosmos/cosmos-sdk/pull/6108) `tx sign` command's `--validate-signatures` flag is migrated into a `tx validate-signatures` standalone command.
  * (x/genutil) [\#6651](https://github.com/cosmos/cosmos-sdk/pull/6651) The `gentx` command has been improved. No longer are `--from` and `--name` flags required. Instead, a single argument, `name`, is required which refers to the key pair in the Keyring. In addition, an optional
  `--moniker` flag can be provided to override the moniker found in `config.toml`.
* __REST / Queriers__
  * (api) [\#6426](https://github.com/cosmos/cosmos-sdk/pull/6426) The ability to start an out-of-process API REST server has now been removed. Instead, the API server is now started in-process along with the application and Tendermint. Configuration options have been added to `app.toml` to enable/disable the API server along with additional HTTP server options.
  * (client) [\#7246](https://github.com/cosmos/cosmos-sdk/pull/7246) The rest server endpoint `/swagger-ui/` is replaced by `/swagger/`, and contains swagger documentation for gRPC Gateway routes in addition to legacy REST routes. Swagger API is exposed only if set in `app.toml`.
  * (x/auth) [\#5702](https://github.com/cosmos/cosmos-sdk/pull/5702) The `x/auth` querier route has changed from `"acc"` to `"auth"`.
  * (x/bank) [\#5572](https://github.com/cosmos/cosmos-sdk/pull/5572) The `/bank/balances/{address}` endpoint now returns all account balances or a single balance by denom when the `denom` query parameter is present.
  * (x/evidence) [\#5952](https://github.com/cosmos/cosmos-sdk/pull/5952) Remove CLI and REST handlers for querying `x/evidence` parameters.
  * (x/gov) [#6295](https://github.com/cosmos/cosmos-sdk/pull/6295) Fix typo in querying governance params.
* __General__
  * (baseapp) [\#6384](https://github.com/cosmos/cosmos-sdk/pull/6384) The `Result.Data` is now a Protocol Buffer encoded binary blob of type `TxData`. The `TxData` contains `Data` which contains a list of Protocol Buffer encoded message data and the corresponding message type.
  * (client) [\#5783](https://github.com/cosmos/cosmos-sdk/issues/5783) Unify all coins representations on JSON client requests for governance proposals.
  * (store/rootmulti) [\#6390](https://github.com/cosmos/cosmos-sdk/pull/6390) Proofs of empty stores are no longer supported.
  * (store/types) [\#5730](https://github.com/cosmos/cosmos-sdk/pull/5730) store.types.Cp() is removed in favour of types.CopyBytes().
  * (x/auth) [\#6054](https://github.com/cosmos/cosmos-sdk/pull/6054) Remove custom JSON marshaling for base accounts as multsigs cannot be bech32 decoded.
  * (x/auth/vesting) [\#6859](https://github.com/cosmos/cosmos-sdk/pull/6859) Custom JSON marshaling of vesting accounts was removed. Vesting accounts are now marshaled using their default proto or amino JSON representation.
  * (x/bank) [\#5785](https://github.com/cosmos/cosmos-sdk/issues/5785) In x/bank errors, JSON strings coerced to valid UTF-8 bytes at JSON marshalling time
  are now replaced by human-readable expressions. This change can potentially break compatibility with all those client side tools
  that parse log messages.
  * (x/gov) [\#6859](https://github.com/cosmos/cosmos-sdk/pull/6859) `ProposalStatus` and `VoteOption` are now JSON serialized using its protobuf name, so expect names like `PROPOSAL_STATUS_DEPOSIT_PERIOD` as opposed to `DepositPeriod`.

### API Breaking Changes

* __Baseapp / Client__
  * (baseapp) [\#5865](https://github.com/cosmos/cosmos-sdk/pull/5865) The `SimulationResponse` returned from tx simulation is now JSON encoded instead of Amino binary.
  * (client) [\#6290](https://github.com/cosmos/cosmos-sdk/pull/6290) `CLIContext` is renamed to `Context`. `Context` and all related methods have been moved from package context to client.
  * (client) [\#6525](https://github.com/cosmos/cosmos-sdk/pull/6525) Removed support for `indent` in JSON responses. Clients should consider piping to an external tool such as `jq`.
  * (client/flags) [\#6632](https://github.com/cosmos/cosmos-sdk/pull/6632) Remove NewCompletionCmd(), the function is now available in tendermint.
  * (client/input) [\#5904](https://github.com/cosmos/cosmos-sdk/pull/5904) Removal of unnecessary `GetCheckPassword`, `PrintPrefixed` functions.
  * (client/keys) [\#5889](https://github.com/cosmos/cosmos-sdk/pull/5889) Rename `NewKeyBaseFromDir()` -> `NewLegacyKeyBaseFromDir()`.
  * (client/keys) [\#5820](https://github.com/cosmos/cosmos-sdk/pull/5820/) Removed method CloseDB from Keybase interface.
  * (client/rpc) [\#6290](https://github.com/cosmos/cosmos-sdk/pull/6290) `client` package and subdirs reorganization.
  * (client/lcd) [\#6290](https://github.com/cosmos/cosmos-sdk/pull/6290) `CliCtx` of struct `RestServer` in package client/lcd has been renamed to `ClientCtx`.
  * (codec) [\#6330](https://github.com/cosmos/cosmos-sdk/pull/6330) `codec.RegisterCrypto` has been moved to the `crypto/codec` package and the global `codec.Cdc` Amino instance has been deprecated and moved to the `codec/legacy_global` package.
  * (crypto) [\#6780](https://github.com/cosmos/cosmos-sdk/issues/6780) Move ledger code to its own package.
  * (crypto/types/multisig) [\#6373](https://github.com/cosmos/cosmos-sdk/pull/6373) `multisig.Multisignature` has been renamed  to `AminoMultisignature`
  * (codec) `*codec.LegacyAmino` is now a wrapper around Amino which provides backwards compatibility with protobuf `Any`. ALL legacy code should use `*codec.LegacyAmino` instead of `*amino.Codec` directly
  * (crypto) [\#5880](https://github.com/cosmos/cosmos-sdk/pull/5880) Merge `crypto/keys/mintkey` into `crypto`.
  * (crypto/hd) [\#5904](https://github.com/cosmos/cosmos-sdk/pull/5904) `crypto/keys/hd` moved to `crypto/hd`.
  * (crypto/keyring):
    * [\#5866](https://github.com/cosmos/cosmos-sdk/pull/5866) Rename `crypto/keys/` to `crypto/keyring/`.
    * [\#5904](https://github.com/cosmos/cosmos-sdk/pull/5904) `Keybase` -> `Keyring` interfaces migration. `LegacyKeybase` interface is added in order
  to guarantee limited backward compatibility with the old Keybase interface for the sole purpose of migrating keys across the new keyring backends. `NewLegacy`
  constructor is provided [\#5889](https://github.com/cosmos/cosmos-sdk/pull/5889) to allow for smooth migration of keys from the legacy LevelDB based implementation
  to new keyring backends. Plus, the package and the new keyring no longer depends on the sdk.Config singleton. Please consult the [package documentation](https://github.com/cosmos/cosmos-sdk/tree/master/crypto/keyring/doc.go) for more
  information on how to implement the new `Keyring` interface.
    * [\#5858](https://github.com/cosmos/cosmos-sdk/pull/5858) Make Keyring store keys by name and address's hexbytes representation.
  * (export) [\#5952](https://github.com/cosmos/cosmos-sdk/pull/5952) `AppExporter` now returns ABCI consensus parameters to be included in marshaled exported state. These parameters must be returned from the application via the `BaseApp`.
  * (store) [\#5803](https://github.com/cosmos/cosmos-sdk/pull/5803) The `store.CommitMultiStore` interface now includes the new `snapshots.Snapshotter` interface as well.
  * (types) [\#5579](https://github.com/cosmos/cosmos-sdk/pull/5579) The `keepRecent` field has been removed from the `PruningOptions` type.
  The `PruningOptions` type now only includes fields `KeepEvery` and `SnapshotEvery`, where `KeepEvery`
  determines which committed heights are flushed to disk and `SnapshotEvery` determines which of these
  heights are kept after pruning. The `IsValid` method should be called whenever using these options. Methods
  `SnapshotVersion` and `FlushVersion` accept a version arugment and determine if the version should be
  flushed to disk or kept as a snapshot. Note, `KeepRecent` is automatically inferred from the options
  and provided directly the IAVL store.
  * (types) [\#5533](https://github.com/cosmos/cosmos-sdk/pull/5533) Refactored `AppModuleBasic` and `AppModuleGenesis`
  to now accept a `codec.JSONMarshaler` for modular serialization of genesis state.
  * (types/rest) [\#5779](https://github.com/cosmos/cosmos-sdk/pull/5779) Drop unused Parse{Int64OrReturnBadRequest,QueryParamBool}() functions.
* __Modules__
  * (modules) [\#7243](https://github.com/cosmos/cosmos-sdk/pull/7243) Rename `RegisterCodec` to `RegisterLegacyAminoCodec` and `codec.New()` is now renamed to `codec.NewLegacyAmino()`
  * (modules) [\#6564](https://github.com/cosmos/cosmos-sdk/pull/6564) Constant `DefaultParamspace` is removed from all modules, use ModuleName instead.
  * (modules) [\#5989](https://github.com/cosmos/cosmos-sdk/pull/5989) `AppModuleBasic.GetTxCmd` now takes a single `CLIContext` parameter.
  * (modules) [\#5664](https://github.com/cosmos/cosmos-sdk/pull/5664) Remove amino `Codec` from simulation `StoreDecoder`, which now returns a function closure in order to unmarshal the key-value pairs.
  * (modules) [\#5555](https://github.com/cosmos/cosmos-sdk/pull/5555) Move `x/auth/client/utils/` types and functions to `x/auth/client/`.
  * (modules) [\#5572](https://github.com/cosmos/cosmos-sdk/pull/5572) Move account balance logic and APIs from `x/auth` to `x/bank`.
  * (modules) [\#6326](https://github.com/cosmos/cosmos-sdk/pull/6326) `AppModuleBasic.GetQueryCmd` now takes a single `client.Context` parameter.
  * (modules) [\#6336](https://github.com/cosmos/cosmos-sdk/pull/6336) `AppModuleBasic.RegisterQueryService` method was added to support gRPC queries, and `QuerierRoute` and `NewQuerierHandler` were deprecated.
  * (modules) [\#6311](https://github.com/cosmos/cosmos-sdk/issues/6311) Remove `alias.go` usage
  * (modules) [\#6447](https://github.com/cosmos/cosmos-sdk/issues/6447) Rename `blacklistedAddrs` to `blockedAddrs`.
  * (modules) [\#6834](https://github.com/cosmos/cosmos-sdk/issues/6834) Add `RegisterInterfaces` method to `AppModuleBasic` to support registration of protobuf interface types.
  * (modules) [\#6734](https://github.com/cosmos/cosmos-sdk/issues/6834) Add `TxEncodingConfig` parameter to `AppModuleBasic.ValidateGenesis` command to support JSON tx decoding in `genutil`.
  * (types) [\#6327](https://github.com/cosmos/cosmos-sdk/pull/6327) `sdk.Msg` now inherits `proto.Message`, as a result all `sdk.Msg` types now use pointer semantics.
  * (types) [\#7032](https://github.com/cosmos/cosmos-sdk/pull/7032) All types ending with `ID` (e.g. `ProposalID`) now end with `Id` (e.g. `ProposalId`), to match default Protobuf generated format. Also see [\#7033](https://github.com/cosmos/cosmos-sdk/pull/7033) for more details.
  * (x/auth) [\#6029](https://github.com/cosmos/cosmos-sdk/pull/6029) Module accounts have been moved from `x/supply` to `x/auth`.
  * (x/auth) [\#6443](https://github.com/cosmos/cosmos-sdk/issues/6443) Move `FeeTx` and `TxWithMemo` interfaces from `x/auth/ante` to `types`.
  * (x/bank) [\#7327](https://github.com/cosmos/cosmos-sdk/pull/7327) AddCoins and SubtractCoins no longer return a resultingValue and will only return an error.
  * (x/evidence) [\#7251](https://github.com/cosmos/cosmos-sdk/pull/7251) New evidence types and light client evidence handling. The module function names changed.
  * (x/ibc) [\#6374](https://github.com/cosmos/cosmos-sdk/pull/6374) `VerifyMembership` and `VerifyNonMembership` now take a `specs []string` argument to specify the proof format used for verification. Most SDK chains can simply use `commitmenttypes.GetSDKSpecs()` for this argument.
  * (x/params) [\#5619](https://github.com/cosmos/cosmos-sdk/pull/5619) The `x/params` keeper now accepts a `codec.Marshaller` instead of
  a reference to an amino codec. Amino is still used for JSON serialization.
  * (x/staking) [\#6451](https://github.com/cosmos/cosmos-sdk/pull/6451) `DefaultParamspace` and `ParamKeyTable` in staking module are moved from keeper to types to enforce consistency.
  * (x/supply) [\#6010](https://github.com/cosmos/cosmos-sdk/pull/6010) All `x/supply` types and APIs have been moved to `x/bank`.
  * [\#6409](https://github.com/cosmos/cosmos-sdk/pull/6409) Rename all IsEmpty methods to Empty across the codebase and enforce consistency.
  * [\#6231](https://github.com/cosmos/cosmos-sdk/pull/6231) Simplify `AppModule` interface, `Route` and `NewHandler` methods become only `Route`
  and returns a new `Route` type.
  * (x/slashing) [\#6212](https://github.com/cosmos/cosmos-sdk/pull/6212) Remove `Get*` prefixes from key construction functions
  * (server) [\#6079](https://github.com/cosmos/cosmos-sdk/pull/6079) Remove `UpgradeOldPrivValFile` (deprecated in Tendermint Core v0.28).
  * [\#5719](https://github.com/cosmos/cosmos-sdk/pull/5719) Bump Go requirement to 1.14+
  * (x/evidence) [\#5952](https://github.com/cosmos/cosmos-sdk/pull/5952) Remove APIs for getting and setting `x/evidence` parameters. `BaseApp` now uses a `ParamStore` to manage Tendermint consensus parameters which is managed via the `x/params` `Substore` type.
  * (x/gov) [\#6147](https://github.com/cosmos/cosmos-sdk/pull/6147) The `Content` field on `Proposal` and `MsgSubmitProposal`
  is now `Any` in concordance with [ADR 019](docs/architecture/adr-019-protobuf-state-encoding.md) and `GetContent` should now
  be used to retrieve the actual proposal `Content`. Also the `NewMsgSubmitProposal` constructor now may return an `error`
  * (x/auth) [\#7006](https://github.com/cosmos/cosmos-sdk/pull/7006) All `AccountRetriever` methods now take `client.Context` as a parameter instead of as a struct member.
  * (x/auth) [\#6270](https://github.com/cosmos/cosmos-sdk/pull/6270) The passphrase argument has been removed from the signature of the following functions and methods: `BuildAndSign`, ` MakeSignature`, ` SignStdTx`, `TxBuilder.BuildAndSign`, `TxBuilder.Sign`, `TxBuilder.SignStdTx`
  * (x/auth) [\#6428](https://github.com/cosmos/cosmos-sdk/issues/6428):
    * `NewAnteHandler` and `NewSigVerificationDecorator` both now take a `SignModeHandler` parameter.
    * `SignatureVerificationGasConsumer` now has the signature: `func(meter sdk.GasMeter, sig signing.SignatureV2, params types.Params) error`.
    * The `SigVerifiableTx` interface now has a `GetSignaturesV2() ([]signing.SignatureV2, error)` method and no longer has the `GetSignBytes` method.

### State Machine Breaking

* __General__
  * (client) [\#7268](https://github.com/cosmos/cosmos-sdk/pull/7268) / [\#7147](https://github.com/cosmos/cosmos-sdk/pull/7147) Introduce new protobuf based PubKeys, and migrate PubKey in BaseAccount to use this new protobuf based PubKey format

* __Modules__
  * (modules) [\#5572](https://github.com/cosmos/cosmos-sdk/pull/5572) Separate balance from accounts per ADR 004.
    * Account balances are now persisted and retrieved via the `x/bank` module.
    * Vesting account interface has been modified to account for changes.
    * Callers to `NewBaseVestingAccount` are responsible for verifying account balance in relation to
    the original vesting amount.
    * The `SendKeeper` and `ViewKeeper` interfaces in `x/bank` have been modified to account for changes.
  * (x/auth) [\#5533](https://github.com/cosmos/cosmos-sdk/pull/5533) Migrate the `x/auth` module to use Protocol Buffers for state
  serialization instead of Amino.
    * The `BaseAccount.PubKey` field is now represented as a Bech32 string instead of a `crypto.Pubkey`.
    * `NewBaseAccountWithAddress` now returns a reference to a `BaseAccount`.
    * The `x/auth` module now accepts a `Codec` interface which extends the `codec.Marshaler` interface by
    requiring a concrete codec to know how to serialize accounts.
    * The `AccountRetriever` type now accepts a `Codec` in its constructor in order to know how to
    serialize accounts.
  * (x/bank) [\#6518](https://github.com/cosmos/cosmos-sdk/pull/6518) Support for global and per-denomination send enabled flags.
    * Existing send_enabled global flag has been moved into a Params structure as `default_send_enabled`.
    * An array of: `{denom: string, enabled: bool}` is added to bank Params to support per-denomination override of global default value.
  * (x/distribution) [\#5610](https://github.com/cosmos/cosmos-sdk/pull/5610) Migrate the `x/distribution` module to use Protocol Buffers for state
  serialization instead of Amino. The exact codec used is `codec.HybridCodec` which utilizes Protobuf for binary encoding and Amino
  for JSON encoding.
    * `ValidatorHistoricalRewards.ReferenceCount` is now of types `uint32` instead of `uint16`.
    * `ValidatorSlashEvents` is now a struct with `slashevents`.
    * `ValidatorOutstandingRewards` is now a struct with `rewards`.
    * `ValidatorAccumulatedCommission` is now a struct with `commission`.
    * The `Keeper` constructor now takes a `codec.Marshaler` instead of a concrete Amino codec. This exact type
    provided is specified by `ModuleCdc`.
  * (x/evidence) [\#5634](https://github.com/cosmos/cosmos-sdk/pull/5634) Migrate the `x/evidence` module to use Protocol Buffers for state
  serialization instead of Amino.
    * The `internal` sub-package has been removed in order to expose the types proto file.
    * The module now accepts a `Codec` interface which extends the `codec.Marshaler` interface by
    requiring a concrete codec to know how to serialize `Evidence` types.
    * The `MsgSubmitEvidence` message has been removed in favor of `MsgSubmitEvidenceBase`. The application-level
    codec must now define the concrete `MsgSubmitEvidence` type which must implement the module's `MsgSubmitEvidence`
    interface.
  * (x/evidence) [\#5952](https://github.com/cosmos/cosmos-sdk/pull/5952) Remove parameters from `x/evidence` genesis and module state. The `x/evidence` module now solely uses Tendermint consensus parameters to determine of evidence is valid or not.
  * (x/gov) [\#5737](https://github.com/cosmos/cosmos-sdk/pull/5737) Migrate the `x/gov` module to use Protocol
  Buffers for state serialization instead of Amino.
    * `MsgSubmitProposal` will be removed in favor of the application-level proto-defined `MsgSubmitProposal` which
    implements the `MsgSubmitProposalI` interface. Applications should extend the `NewMsgSubmitProposalBase` type
    to define their own concrete `MsgSubmitProposal` types.
    * The module now accepts a `Codec` interface which extends the `codec.Marshaler` interface by
    requiring a concrete codec to know how to serialize `Proposal` types.
  * (x/mint) [\#5634](https://github.com/cosmos/cosmos-sdk/pull/5634) Migrate the `x/mint` module to use Protocol Buffers for state
  serialization instead of Amino.
    * The `internal` sub-package has been removed in order to expose the types proto file.
  * (x/slashing) [\#5627](https://github.com/cosmos/cosmos-sdk/pull/5627) Migrate the `x/slashing` module to use Protocol Buffers for state
  serialization instead of Amino. The exact codec used is `codec.HybridCodec` which utilizes Protobuf for binary encoding and Amino
  for JSON encoding.
    * The `Keeper` constructor now takes a `codec.Marshaler` instead of a concrete Amino codec. This exact type
    provided is specified by `ModuleCdc`.
  * (x/staking) [\#6844](https://github.com/cosmos/cosmos-sdk/pull/6844) Validators are now inserted into the unbonding queue based on their unbonding time and height. The relevant keeper APIs are modified to reflect these changes by now also requiring a height.
  * (x/staking) [\#6061](https://github.com/cosmos/cosmos-sdk/pull/6061) Allow a validator to immediately unjail when no signing info is present due to
  falling below their minimum self-delegation and never having been bonded. The validator may immediately unjail once they've met their minimum self-delegation.
  * (x/staking) [\#5600](https://github.com/cosmos/cosmos-sdk/pull/5600) Migrate the `x/staking` module to use Protocol Buffers for state
  serialization instead of Amino. The exact codec used is `codec.HybridCodec` which utilizes Protobuf for binary encoding and Amino
  for JSON encoding.
    * `BondStatus` is now of type `int32` instead of `byte`.
    * Types of `int16` in the `Params` type are now of type `int32`.
    * Every reference of `crypto.Pubkey` in context of a `Validator` is now of type string. `GetPubKeyFromBech32` must be used to get the `crypto.Pubkey`.
    * The `Keeper` constructor now takes a `codec.Marshaler` instead of a concrete Amino codec. This exact type
    provided is specified by `ModuleCdc`.
  * (x/supply) [\#6010](https://github.com/cosmos/cosmos-sdk/pull/6010) Removed the `x/supply` module by merging the existing types and APIs into the `x/bank` module.
  * (x/supply) [\#5533](https://github.com/cosmos/cosmos-sdk/pull/5533) Migrate the `x/supply` module to use Protocol Buffers for state
  serialization instead of Amino.
    * The `internal` sub-package has been removed in order to expose the types proto file.
    * The `x/supply` module now accepts a `Codec` interface which extends the `codec.Marshaler` interface by
    requiring a concrete codec to know how to serialize `SupplyI` types.
    * The `SupplyI` interface has been modified to no longer return `SupplyI` on methods. Instead the
    concrete type's receiver should modify the type.
  * (x/upgrade) [\#5659](https://github.com/cosmos/cosmos-sdk/pull/5659) Migrate the `x/upgrade` module to use Protocol
  Buffers for state serialization instead of Amino.
    * The `internal` sub-package has been removed in order to expose the types proto file.
    * The `x/upgrade` module now accepts a `codec.Marshaler` interface.

### Features

* __Baseapp / Client / REST__
  * (x/auth) [\#6213](https://github.com/cosmos/cosmos-sdk/issues/6213) Introduce new protobuf based path for transaction signing, see [ADR020](https://github.com/cosmos/cosmos-sdk/blob/master/docs/architecture/adr-020-protobuf-transaction-encoding.md) for more details
  * (x/auth) [\#6350](https://github.com/cosmos/cosmos-sdk/pull/6350) New sign-batch command to sign StdTx batch files.
  * (baseapp) [\#5803](https://github.com/cosmos/cosmos-sdk/pull/5803) Added support for taking state snapshots at regular height intervals, via options `snapshot-interval` and `snapshot-keep-recent`.
  * (client) [\#5921](https://github.com/cosmos/cosmos-sdk/issues/5921) Introduce new gRPC and gRPC Gateway based APIs for querying app & module data. See [ADR021](https://github.com/cosmos/cosmos-sdk/blob/master/docs/architecture/adr-021-protobuf-query-encoding.md) for more details
  * (cli) [\#7485](https://github.com/cosmos/cosmos-sdk/pull/7485) Introduce a new optional `--keyring-dir` flag that allows clients to specify a Keyring directory if it does not reside in the directory specified by `--home`.
  * (coin) [\#6755](https://github.com/cosmos/cosmos-sdk/pull/6755) Add custom regex validation for `Coin` denom by overwriting `CoinDenomRegex` when using `/types/coin.go`.
  * (config) [\#7265](https://github.com/cosmos/cosmos-sdk/pull/7265) Support Tendermint block pruning through a new `min-retain-blocks` configuration that can be set in either `app.toml` or via the CLI. This parameter is used in conjunction with other criteria to determine the height at which Tendermint should prune blocks.
  * (events) [\#7121](https://github.com/cosmos/cosmos-sdk/pull/7121) The application now derives what events are indexed by Tendermint via the `index-events` configuration in `app.toml`, which is a list of events taking the form `{eventType}.{attributeKey}`.
  * (tx) [\#6089](https://github.com/cosmos/cosmos-sdk/pull/6089) Transactions can now have a `TimeoutHeight` set which allows the transaction to be rejected if it's committed at a height greater than the timeout.
  * (rest) [\#6167](https://github.com/cosmos/cosmos-sdk/pull/6167) Support `max-body-bytes` CLI flag for the REST service.
  * (genesis) [\#7089](https://github.com/cosmos/cosmos-sdk/pull/7089) The `export` command now adds a `initial_height` field in the exported JSON. Baseapp's `CommitMultiStore` now also has a `SetInitialVersion` setter, so it can set the initial store version inside `InitChain` and start a new chain from a given height.
* __General__
  * (crypto/multisig) [\#6241](https://github.com/cosmos/cosmos-sdk/pull/6241) Add Multisig type directly to the repo. Previously this was in tendermint.
  * (tests) [\#6489](https://github.com/cosmos/cosmos-sdk/pull/6489) Introduce package `testutil`, new in-process testing network framework for use in integration and unit tests.
  * (store) [\#5803](https://github.com/cosmos/cosmos-sdk/pull/5803) Added `rootmulti.Store` methods for taking and restoring snapshots, based on `iavl.Store` export/import.
  * (store) [\#6324](https://github.com/cosmos/cosmos-sdk/pull/6324) IAVL store query proofs now return CommitmentOp which wraps an ics23 CommitmentProof
  * (store) [\#6390](https://github.com/cosmos/cosmos-sdk/pull/6390) `RootMulti` store query proofs now return `CommitmentOp` which wraps `CommitmentProofs`
    * `store.Query` now only returns chained `ics23.CommitmentProof` wrapped in `merkle.Proof`
    * `ProofRuntime` only decodes and verifies `ics23.CommitmentProof`
* __Modules__
  * (modules) [\#5921](https://github.com/cosmos/cosmos-sdk/issues/5921) Introduction of Query gRPC service definitions along with REST annotations for gRPC Gateway for each module
  * (x/auth/vesting) [\#7209](https://github.com/cosmos/cosmos-sdk/pull/7209) Create new `MsgCreateVestingAccount` message type along with CLI handler that allows for the creation of delayed and continuous vesting types.
  * (x/capability) [\#5828](https://github.com/cosmos/cosmos-sdk/pull/5828) Capability module integration as outlined in [ADR 3 - Dynamic Capability Store](https://github.com/cosmos/tree/master/docs/architecture/adr-003-dynamic-capability-store.md).
  * (x/ibc) [\#5277](https://github.com/cosmos/cosmos-sdk/pull/5277) `x/ibc` changes from IBC alpha. For more details check the the [`x/ibc/core/spec`](https://github.com/cosmos/cosmos-sdk/tree/master/x/ibc/core/spec) directory, or the ICS specs below:
    * [ICS 002 - Client Semantics](https://github.com/cosmos/ics/tree/master/spec/ics-002-client-semantics) subpackage
    * [ICS 003 - Connection Semantics](https://github.com/cosmos/ics/blob/master/spec/ics-003-connection-semantics) subpackage
    * [ICS 004 - Channel and Packet Semantics](https://github.com/cosmos/ics/blob/master/spec/ics-004-channel-and-packet-semantics) subpackage
    * [ICS 005 - Port Allocation](https://github.com/cosmos/ics/blob/master/spec/ics-005-port-allocation) subpackage
    * [ICS 006 - Solo Machine Client](https://github.com/cosmos/ics/tree/master/spec/ics-006-solo-machine-client) subpackage
    * [ICS 007 - Tendermint Client](https://github.com/cosmos/ics/blob/master/spec/ics-007-tendermint-client) subpackage
    * [ICS 009 - Loopback Client](https://github.com/cosmos/ics/tree/master/spec/ics-009-loopback-client) subpackage
    * [ICS 020 - Fungible Token Transfer](https://github.com/cosmos/ics/tree/master/spec/ics-020-fungible-token-transfer) subpackage
    * [ICS 023 - Vector Commitments](https://github.com/cosmos/ics/tree/master/spec/ics-023-vector-commitments) subpackage
    * [ICS 024 - Host State Machine Requirements](https://github.com/cosmos/ics/tree/master/spec/ics-024-host-requirements) subpackage
  * (x/ibc) [\#6374](https://github.com/cosmos/cosmos-sdk/pull/6374) ICS-23 Verify functions will now accept and verify ics23 CommitmentProofs exclusively
  * (x/params) [\#6005](https://github.com/cosmos/cosmos-sdk/pull/6005) Add new CLI command for querying raw x/params parameters by subspace and key.

### Bug Fixes

* __Baseapp / Client / REST__
  * (client) [\#5964](https://github.com/cosmos/cosmos-sdk/issues/5964) `--trust-node` is now false by default - for real. Users must ensure it is set to true if they don't want to enable the verifier.
  * (client) [\#6402](https://github.com/cosmos/cosmos-sdk/issues/6402) Fix `keys add` `--algo` flag which only worked for Tendermint's `secp256k1` default key signing algorithm.
  * (export) [\#6510](https://github.com/cosmos/cosmos-sdk/pull/6510/) Field TimeIotaMs now is included in genesis file while exporting.
  * (rest) [\#5906](https://github.com/cosmos/cosmos-sdk/pull/5906) Fix an issue that make some REST calls panic when sending invalid or incomplete requests.
  * (crypto/keyring) [\#5844](https://github.com/cosmos/cosmos-sdk/pull/5844) `Keyring.Sign()` methods no longer decode amino signatures when method receivers
  are offline/multisig keys.
* __Modules__
  * (modules) [\#5569](https://github.com/cosmos/cosmos-sdk/issues/5569) `InitGenesis`, for the relevant modules, now ensures module accounts exist.
  * (x/auth) [\#5892](https://github.com/cosmos/cosmos-sdk/pull/5892) Add `RegisterKeyTypeCodec` to register new
  types (eg. keys) to the `auth` module internal amino codec.
  * (x/bank) [\#6536](https://github.com/cosmos/cosmos-sdk/pull/6536) Fix bug in `WriteGeneratedTxResponse` function used by multiple
  REST endpoints. Now it writes a Tx in StdTx format.
  * (x/genutil) [\#5938](https://github.com/cosmos/cosmos-sdk/pull/5938) Fix `InitializeNodeValidatorFiles` error handling.
  * (x/staking) [\#6529](https://github.com/cosmos/cosmos-sdk/pull/6529) Export validator addresses (previously was empty).
  * (x/staking) [\#5949](https://github.com/cosmos/cosmos-sdk/pull/5949) Skip staking `HistoricalInfoKey` in simulations as headers are not exported.
  * (x/staking) [\#6061](https://github.com/cosmos/cosmos-sdk/pull/6061) Allow a validator to immediately unjail when no signing info is present due to
falling below their minimum self-delegation and never having been bonded. The validator may immediately unjail once they've met their minimum self-delegation.
* __General__
  * (types) [\#7038](https://github.com/cosmos/cosmos-sdk/issues/7038) Fix infinite looping of `ApproxRoot` by including a hard-coded maximum iterations limit of 100.
  * (types) [\#7084](https://github.com/cosmos/cosmos-sdk/pull/7084) Fix panic when calling `BigInt()` on an uninitialized `Int`.
  * (simulation) [\#7129](https://github.com/cosmos/cosmos-sdk/issues/7129) Fix support for custom `Account` and key types on auth's simulation.


### Improvements
* __Baseapp / Client / REST__
  * (baseapp) [\#6186](https://github.com/cosmos/cosmos-sdk/issues/6186) Support emitting events during `AnteHandler` execution.
  * (baseapp) [\#6053](https://github.com/cosmos/cosmos-sdk/pull/6053) Customizable panic recovery handling added for `app.runTx()` method (as proposed in the [ADR 22](https://github.com/cosmos/cosmos-sdk/blob/master/docs/architecture/adr-022-custom-panic-handling.md)). Adds ability for developers to register custom panic handlers extending standard ones.
  * (client) [\#5810](https://github.com/cosmos/cosmos-sdk/pull/5810) Added a new `--offline` flag that allows commands to be executed without an
  internet connection. Previously, `--generate-only` served this purpose in addition to only allowing txs to be generated. Now, `--generate-only` solely
  allows txs to be generated without being broadcasted and disallows Keybase use and `--offline` allows the use of Keybase but does not allow any
  functionality that requires an online connection.
  * (client) [\#5856](https://github.com/cosmos/cosmos-sdk/pull/5856) Added the possibility to set `--offline` flag with config command.
  * (client) [\#5895](https://github.com/cosmos/cosmos-sdk/issues/5895) show config options in the config command's help screen.
* __Modules__
  * (x/auth) [\#5702](https://github.com/cosmos/cosmos-sdk/pull/5702) Add parameter querying support for `x/auth`.
  * (x/auth/ante) [\#6040](https://github.com/cosmos/cosmos-sdk/pull/6040) `AccountKeeper` interface used for `NewAnteHandler` and handler's decorators to add support of using custom `AccountKeeper` implementations.
  * (x/evidence) [\#5952](https://github.com/cosmos/cosmos-sdk/pull/5952) Tendermint Consensus parameters can now be changed via parameter change proposals through `x/gov`.
  * (x/evidence) [\#5961](https://github.com/cosmos/cosmos-sdk/issues/5961) Add `StoreDecoder` simulation for evidence module.
  * (x/ibc) [\#5948](https://github.com/cosmos/cosmos-sdk/issues/5948) Add `InitGenesis` and `ExportGenesis` functions for `ibc` module.
  * (x/ibc-transfer) [\#6871](https://github.com/cosmos/cosmos-sdk/pull/6871) Implement [ADR 001 - Coin Source Tracing](./docs/architecture/adr-001-coin-source-tracing.md).
  * (x/staking) [\#6059](https://github.com/cosmos/cosmos-sdk/pull/6059) Updated `HistoricalEntries` parameter default to 100.
  * (x/staking) [\#5584](https://github.com/cosmos/cosmos-sdk/pull/5584) Add util function `ToTmValidator` that converts a `staking.Validator` type to `*tmtypes.Validator`.
  * (x/staking) [\#6163](https://github.com/cosmos/cosmos-sdk/pull/6163) CLI and REST call to unbonding delegations and delegations now accept
  pagination.
* __General__
  * (tendermint) [\#6365](https://github.com/cosmos/cosmos-sdk/issues/6365) Update tendermint version to v0.34, and make necessary upgrades to the SDK
  * (simulation) [\#6002](https://github.com/cosmos/cosmos-sdk/pull/6002) Add randomized consensus params into simulation.
  * (store) [\#6481](https://github.com/cosmos/cosmos-sdk/pull/6481) Move `SimpleProofsFromMap` from Tendermint into the SDK.
  * (store) [\#6719](https://github.com/cosmos/cosmos-sdk/6754) Add validity checks to stores for nil and empty keys.
  * (types) [\#7027](https://github.com/cosmos/cosmos-sdk/pull/7027) `Coin(s)` and `DecCoin(s)` updates:
    * Bump denomination max length to 128
    * Allow uppercase letters and numbers in denominations to support [ADR 001](./docs/architecture/adr-001-coin-source-tracing.md)
    * Added `Validate` function that returns a descriptive error
  * (types) [\#5581](https://github.com/cosmos/cosmos-sdk/pull/5581) Add convenience functions {,Must}Bech32ifyAddressBytes.
  * (types/module) [\#5724](https://github.com/cosmos/cosmos-sdk/issues/5724) The `types/module` package does no longer depend on `x/simulation`.
  * (types) [\#5585](https://github.com/cosmos/cosmos-sdk/pull/5585) IBC additions:
    * `Coin` denomination max lenght has been increased to 32.
    * Added `CapabilityKey` alias for `StoreKey` to match IBC spec.
  * (types/rest) [\#5900](https://github.com/cosmos/cosmos-sdk/pull/5900) Add Check*Error function family to spare developers from replicating tons of boilerplate code.
  * (types) [\#6128](https://github.com/cosmos/cosmos-sdk/pull/6137) Add `String()` method to `GasMeter`.
  * (types) [\#6195](https://github.com/cosmos/cosmos-sdk/pull/6195) Add codespace to broadcast(sync/async) response.
  * (types) \#6897 Add KV type from tendermint to `types` directory.

## [v0.39.1](https://github.com/cosmos/cosmos-sdk/releases/tag/v0.39.1) - 2020-08-11

### Client Breaking

* (x/auth) [\#6861](https://github.com/cosmos/cosmos-sdk/pull/6861) Remove public key Bech32 encoding for all account types for JSON serialization, instead relying on direct Amino encoding. In addition, JSON serialization utilizes Amino instead of the Go stdlib, so integers are treated as strings.

### Improvements

* (client) [\#6853](https://github.com/cosmos/cosmos-sdk/pull/6853) Add --unsafe-cors flag.

## [v0.39.0](https://github.com/cosmos/cosmos-sdk/releases/tag/v0.39.0) - 2020-07-20

### Improvements

* (deps) Bump IAVL version to [v0.14.0](https://github.com/cosmos/iavl/releases/tag/v0.14.0)
* (client) [\#5585](https://github.com/cosmos/cosmos-sdk/pull/5585) `CLIContext` additions:
  * Introduce `QueryABCI` that returns the full `abci.ResponseQuery` with inclusion Merkle proofs.
  * Added `prove` flag for Merkle proof verification.
* (x/staking) [\#6791)](https://github.com/cosmos/cosmos-sdk/pull/6791) Close {UBDQueue,RedelegationQueu}Iterator once used.

### API Breaking Changes

* (baseapp) [\#5837](https://github.com/cosmos/cosmos-sdk/issues/5837) Transaction simulation now returns a `SimulationResponse` which contains the `GasInfo` and `Result` from the execution.

### Client Breaking Changes

* (x/auth) [\#6745](https://github.com/cosmos/cosmos-sdk/issues/6745) Remove BaseAccount's custom JSON {,un}marshalling.

### Bug Fixes

* (store) [\#6475](https://github.com/cosmos/cosmos-sdk/pull/6475) Revert IAVL pruning functionality introduced in
[v0.13.0](https://github.com/cosmos/iavl/releases/tag/v0.13.0),
where the IAVL no longer keeps states in-memory in which it flushes periodically. IAVL now commits and
flushes every state to disk as it did pre-v0.13.0. The SDK's multi-store will track and ensure the proper
heights are pruned. The operator can set the pruning options via a `pruning` config via the CLI or
through `app.toml`. The `pruning` flag exposes `default|everything|nothing|custom` as options --
see docs for further details. If the operator chooses `custom`, they may provide granular pruning
options `pruning-keep-recent`, `pruning-keep-every`, and `pruning-interval`. The former two options
dictate how many recent versions are kept on disk and the offset of what versions are kept after that
respectively, and the latter defines the height interval in which versions are deleted in a batch.
**Note, there are some client-facing API breaking changes with regard to IAVL, stores, and pruning settings.**
* (x/distribution) [\#6210](https://github.com/cosmos/cosmos-sdk/pull/6210) Register `MsgFundCommunityPool` in distribution amino codec.
* (types) [\#5741](https://github.com/cosmos/cosmos-sdk/issues/5741) Prevent `ChainAnteDecorators()` from panicking when empty `AnteDecorator` slice is supplied.
* (baseapp) [\#6306](https://github.com/cosmos/cosmos-sdk/issues/6306) Prevent events emitted by the antehandler from being persisted between transactions.
* (client/keys) [\#5091](https://github.com/cosmos/cosmos-sdk/issues/5091) `keys parse` does not honor client app's configuration.
* (x/bank) [\#6674](https://github.com/cosmos/cosmos-sdk/pull/6674) Create account if recipient does not exist on handing `MsgMultiSend`.
* (x/auth) [\#6287](https://github.com/cosmos/cosmos-sdk/pull/6287) Fix nonce stuck when sending multiple transactions from an account in a same block.

## [v0.38.5] - 2020-07-02

### Improvements

* (tendermint) Bump Tendermint version to [v0.33.6](https://github.com/tendermint/tendermint/releases/tag/v0.33.6).

## [v0.38.4] - 2020-05-21

### Bug Fixes

* (x/auth) [\#5950](https://github.com/cosmos/cosmos-sdk/pull/5950) Fix `IncrementSequenceDecorator` to use is `IsReCheckTx` instead of `IsCheckTx` to allow account sequence incrementing.

## [v0.38.3] - 2020-04-09

### Improvements

* (tendermint) Bump Tendermint version to [v0.33.3](https://github.com/tendermint/tendermint/releases/tag/v0.33.3).

## [v0.38.2] - 2020-03-25

### Bug Fixes

* (baseapp) [\#5718](https://github.com/cosmos/cosmos-sdk/pull/5718) Remove call to `ctx.BlockGasMeter` during failed message validation which resulted in a panic when the tx execution mode was `CheckTx`.
* (x/genutil) [\#5775](https://github.com/cosmos/cosmos-sdk/pull/5775) Fix `ExportGenesis` in `x/genutil` to export default genesis state (`[]`) instead of `null`.
* (client) [\#5618](https://github.com/cosmos/cosmos-sdk/pull/5618) Fix crash on the client when the verifier is not set.
* (crypto/keys/mintkey) [\#5823](https://github.com/cosmos/cosmos-sdk/pull/5823) fix errors handling in `UnarmorPubKeyBytes` (underlying armoring function's return error was not being checked).
* (x/distribution) [\#5620](https://github.com/cosmos/cosmos-sdk/pull/5620) Fix nil pointer deref in distribution tax/reward validation helpers.

### Improvements

* (rest) [\#5648](https://github.com/cosmos/cosmos-sdk/pull/5648) Enhance /txs usability:
  * Add `tx.minheight` key to filter transaction with an inclusive minimum block height
  * Add `tx.maxheight` key to filter transaction with an inclusive maximum block height
* (crypto/keys) [\#5739](https://github.com/cosmos/cosmos-sdk/pull/5739) Print an error message if the password input failed.

## [v0.38.1] - 2020-02-11

### Improvements

* (modules) [\#5597](https://github.com/cosmos/cosmos-sdk/pull/5597) Add `amount` event attribute to the `complete_unbonding`
and `complete_redelegation` events that reflect the total balances of the completed unbondings and redelegations
respectively.

### Bug Fixes

* (types) [\#5579](https://github.com/cosmos/cosmos-sdk/pull/5579) The IAVL `Store#Commit` method has been refactored to
delete a flushed version if it is not a snapshot version. The root multi-store now keeps track of `commitInfo` instead
of `types.CommitID`. During `Commit` of the root multi-store, `lastCommitInfo` is updated from the saved state
and is only flushed to disk if it is a snapshot version. During `Query` of the root multi-store, if the request height
is the latest height, we'll use the store's `lastCommitInfo`. Otherwise, we fetch `commitInfo` from disk.
* (x/bank) [\#5531](https://github.com/cosmos/cosmos-sdk/issues/5531) Added missing amount event to MsgMultiSend, emitted for each output.
* (x/gov) [\#5622](https://github.com/cosmos/cosmos-sdk/pull/5622) Track any events emitted from a proposal's handler upon successful execution.

## [v0.38.0] - 2020-01-23

### State Machine Breaking

* (genesis) [\#5506](https://github.com/cosmos/cosmos-sdk/pull/5506) The `x/distribution` genesis state
  now includes `params` instead of individual parameters.
* (genesis) [\#5017](https://github.com/cosmos/cosmos-sdk/pull/5017) The `x/genaccounts` module has been
deprecated and all components removed except the `legacy/` package. This requires changes to the
genesis state. Namely, `accounts` now exist under `app_state.auth.accounts`. The corresponding migration
logic has been implemented for v0.38 target version. Applications can migrate via:
`$ {appd} migrate v0.38 genesis.json`.
* (modules) [\#5299](https://github.com/cosmos/cosmos-sdk/pull/5299) Handling of `ABCIEvidenceTypeDuplicateVote`
  during `BeginBlock` along with the corresponding parameters (`MaxEvidenceAge`) have moved from the
  `x/slashing` module to the `x/evidence` module.

### API Breaking Changes

* (modules) [\#5506](https://github.com/cosmos/cosmos-sdk/pull/5506) Remove individual setters of `x/distribution` parameters. Instead, follow the module spec in getting parameters, setting new value(s) and finally calling `SetParams`.
* (types) [\#5495](https://github.com/cosmos/cosmos-sdk/pull/5495) Remove redundant `(Must)Bech32ify*` and `(Must)Get*KeyBech32` functions in favor of `(Must)Bech32ifyPubKey` and `(Must)GetPubKeyFromBech32` respectively, both of which take a `Bech32PubKeyType` (string).
* (types) [\#5430](https://github.com/cosmos/cosmos-sdk/pull/5430) `DecCoins#Add` parameter changed from `DecCoins`
to `...DecCoin`, `Coins#Add` parameter changed from `Coins` to `...Coin`.
* (baseapp/types) [\#5421](https://github.com/cosmos/cosmos-sdk/pull/5421) The `Error` interface (`types/errors.go`)
has been removed in favor of the concrete type defined in `types/errors/` which implements the standard `error` interface.
  * As a result, the `Handler` and `Querier` implementations now return a standard `error`.
  Within `BaseApp`, `runTx` now returns a `(GasInfo, *Result, error)` tuple and `runMsgs` returns a
  `(*Result, error)` tuple. A reference to a `Result` is now used to indicate success whereas an error
  signals an invalid message or failed message execution. As a result, the fields `Code`, `Codespace`,
  `GasWanted`, and `GasUsed` have been removed the `Result` type. The latter two fields are now found
  in the `GasInfo` type which is always returned regardless of execution outcome.
  * Note to developers: Since all handlers and queriers must now return a standard `error`, the `types/errors/`
  package contains all the relevant and pre-registered errors that you typically work with. A typical
  error returned will look like `sdkerrors.Wrap(sdkerrors.ErrUnknownRequest, "...")`. You can retrieve
  relevant ABCI information from the error via `ABCIInfo`.
* (client) [\#5442](https://github.com/cosmos/cosmos-sdk/pull/5442) Remove client/alias.go as it's not necessary and
components can be imported directly from the packages.
* (store) [\#4748](https://github.com/cosmos/cosmos-sdk/pull/4748) The `CommitMultiStore` interface
now requires a `SetInterBlockCache` method. Applications that do not wish to support this can simply
have this method perform a no-op.
* (modules) [\#4665](https://github.com/cosmos/cosmos-sdk/issues/4665) Refactored `x/gov` module structure and dev-UX:
  * Prepare for module spec integration
  * Update gov keys to use big endian encoding instead of little endian
* (modules) [\#5017](https://github.com/cosmos/cosmos-sdk/pull/5017) The `x/genaccounts` module has been deprecated and all components removed except the `legacy/` package.
* [\#4486](https://github.com/cosmos/cosmos-sdk/issues/4486) Vesting account types decoupled from the `x/auth` module and now live under `x/auth/vesting`. Applications wishing to use vesting account types must be sure to register types via `RegisterCodec` under the new vesting package.
* [\#4486](https://github.com/cosmos/cosmos-sdk/issues/4486) The `NewBaseVestingAccount` constructor returns an error
if the provided arguments are invalid.
* (x/auth) [\#5006](https://github.com/cosmos/cosmos-sdk/pull/5006) Modular `AnteHandler` via composable decorators:
  * The `AnteHandler` interface now returns `(newCtx Context, err error)` instead of `(newCtx Context, result sdk.Result, abort bool)`
  * The `NewAnteHandler` function returns an `AnteHandler` function that returns the new `AnteHandler`
  interface and has been moved into the `auth/ante` directory.
  * `ValidateSigCount`, `ValidateMemo`, `ProcessPubKey`, `EnsureSufficientMempoolFee`, and `GetSignBytes`
  have all been removed as public functions.
  * Invalid Signatures may return `InvalidPubKey` instead of `Unauthorized` error, since the transaction
  will first hit `SetPubKeyDecorator` before the `SigVerificationDecorator` runs.
  * `StdTx#GetSignatures` will return an array of just signature byte slices `[][]byte` instead of
  returning an array of `StdSignature` structs. To replicate the old behavior, use the public field
  `StdTx.Signatures` to get back the array of StdSignatures `[]StdSignature`.
* (modules) [\#5299](https://github.com/cosmos/cosmos-sdk/pull/5299) `HandleDoubleSign` along with params `MaxEvidenceAge` and `DoubleSignJailEndTime` have moved from the `x/slashing` module to the `x/evidence` module.
* (keys) [\#4941](https://github.com/cosmos/cosmos-sdk/issues/4941) Keybase concrete types constructors such as `NewKeyBaseFromDir` and `NewInMemory` now accept optional parameters of type `KeybaseOption`. These
optional parameters are also added on the keys sub-commands functions, which are now public, and allows
these options to be set on the commands or ignored to default to previous behavior.
* [\#5547](https://github.com/cosmos/cosmos-sdk/pull/5547) `NewKeyBaseFromHomeFlag` constructor has been removed.
* [\#5439](https://github.com/cosmos/cosmos-sdk/pull/5439) Further modularization was done to the `keybase`
package to make it more suitable for use with different key formats and algorithms:
  * The `WithKeygenFunc` function added as a `KeybaseOption` which allows a custom bytes to key
    implementation to be defined when keys are created.
  * The `WithDeriveFunc` function added as a `KeybaseOption` allows custom logic for deriving a key
    from a mnemonic, bip39 password, and HD Path.
  * BIP44 is no longer build into `keybase.CreateAccount()`. It is however the default when using
    the `client/keys` add command.
  * `SupportedAlgos` and `SupportedAlgosLedger` functions return a slice of `SigningAlgo`s that are
    supported by the keybase and the ledger integration respectively.
* (simapp) [\#5419](https://github.com/cosmos/cosmos-sdk/pull/5419) The `helpers.GenTx()` now accepts a gas argument.
* (baseapp) [\#5455](https://github.com/cosmos/cosmos-sdk/issues/5455) A `sdk.Context` is now passed into the `router.Route()` function.

### Client Breaking Changes

* (rest) [\#5270](https://github.com/cosmos/cosmos-sdk/issues/5270) All account types now implement custom JSON serialization.
* (rest) [\#4783](https://github.com/cosmos/cosmos-sdk/issues/4783) The balance field in the DelegationResponse type is now sdk.Coin instead of sdk.Int
* (x/auth) [\#5006](https://github.com/cosmos/cosmos-sdk/pull/5006) The gas required to pass the `AnteHandler` has
increased significantly due to modular `AnteHandler` support. Increase GasLimit accordingly.
* (rest) [\#5336](https://github.com/cosmos/cosmos-sdk/issues/5336) `MsgEditValidator` uses `description` instead of `Description` as a JSON key.
* (keys) [\#5097](https://github.com/cosmos/cosmos-sdk/pull/5097) Due to the keybase -> keyring transition, keys need to be migrated. See `keys migrate` command for more info.
* (x/auth) [\#5424](https://github.com/cosmos/cosmos-sdk/issues/5424) Drop `decode-tx` command from x/auth/client/cli, duplicate of the `decode` command.

### Features

* (store) [\#5435](https://github.com/cosmos/cosmos-sdk/pull/5435) New iterator for paginated requests. Iterator limits DB reads to the range of the requested page.
* (x/evidence) [\#5240](https://github.com/cosmos/cosmos-sdk/pull/5240) Initial implementation of the `x/evidence` module.
* (cli) [\#5212](https://github.com/cosmos/cosmos-sdk/issues/5212) The `q gov proposals` command now supports pagination.
* (store) [\#4724](https://github.com/cosmos/cosmos-sdk/issues/4724) Multistore supports substore migrations upon load. New `rootmulti.Store.LoadLatestVersionAndUpgrade` method in
`Baseapp` supports `StoreLoader` to enable various upgrade strategies. It no
longer panics if the store to load contains substores that we didn't explicitly mount.
* [\#4972](https://github.com/cosmos/cosmos-sdk/issues/4972) A `TxResponse` with a corresponding code
and tx hash will be returned for specific Tendermint errors:
  * `CodeTxInMempoolCache`
  * `CodeMempoolIsFull`
  * `CodeTxTooLarge`
* [\#3872](https://github.com/cosmos/cosmos-sdk/issues/3872) Implement a RESTful endpoint and cli command to decode transactions.
* (keys) [\#4754](https://github.com/cosmos/cosmos-sdk/pull/4754) Introduce new Keybase implementation that can
leverage operating systems' built-in functionalities to securely store secrets. MacOS users may encounter
the following [issue](https://github.com/keybase/go-keychain/issues/47) with the `go-keychain` library. If
you encounter this issue, you must upgrade your xcode command line tools to version >= `10.2`. You can
upgrade via: `sudo rm -rf /Library/Developer/CommandLineTools; xcode-select --install`. Verify the
correct version via: `pkgutil --pkg-info=com.apple.pkg.CLTools_Executables`.
* [\#5355](https://github.com/cosmos/cosmos-sdk/pull/5355) Client commands accept a new `--keyring-backend` option through which users can specify which backend should be used
by the new key store:
  * `os`: use OS default credentials storage (default).
  * `file`: use encrypted file-based store.
  * `kwallet`: use [KDE Wallet](https://utils.kde.org/projects/kwalletmanager/) service.
  * `pass`: use the [pass](https://www.passwordstore.org/) command line password manager.
  * `test`: use password-less key store. *For testing purposes only. Use it at your own risk.*
* (keys) [\#5097](https://github.com/cosmos/cosmos-sdk/pull/5097) New `keys migrate` command to assist users migrate their keys
to the new keyring.
* (keys) [\#5366](https://github.com/cosmos/cosmos-sdk/pull/5366) `keys list` now accepts a `--list-names` option to list key names only, whilst the `keys delete`
command can delete multiple keys by passing their names as arguments. The aforementioned commands can then be piped together, e.g.
`appcli keys list -n | xargs appcli keys delete`
* (modules) [\#4233](https://github.com/cosmos/cosmos-sdk/pull/4233) Add upgrade module that coordinates software upgrades of live chains.
* [\#4486](https://github.com/cosmos/cosmos-sdk/issues/4486) Introduce new `PeriodicVestingAccount` vesting account type
that allows for arbitrary vesting periods.
* (baseapp) [\#5196](https://github.com/cosmos/cosmos-sdk/pull/5196) Baseapp has a new `runTxModeReCheck` to allow applications to skip expensive and unnecessary re-checking of transactions.
* (types) [\#5196](https://github.com/cosmos/cosmos-sdk/pull/5196) Context has new `IsRecheckTx() bool` and `WithIsReCheckTx(bool) Context` methods to to be used in the `AnteHandler`.
* (x/auth/ante) [\#5196](https://github.com/cosmos/cosmos-sdk/pull/5196) AnteDecorators have been updated to avoid unnecessary checks when `ctx.IsReCheckTx() == true`
* (x/auth) [\#5006](https://github.com/cosmos/cosmos-sdk/pull/5006) Modular `AnteHandler` via composable decorators:
  * The `AnteDecorator` interface has been introduced to allow users to implement modular `AnteHandler`
  functionality that can be composed together to create a single `AnteHandler` rather than implementing
  a custom `AnteHandler` completely from scratch, where each `AnteDecorator` allows for custom behavior in
  tightly defined and logically isolated manner. These custom `AnteDecorator` can then be chained together
  with default `AnteDecorator` or third-party `AnteDecorator` to create a modularized `AnteHandler`
  which will run each `AnteDecorator` in the order specified in `ChainAnteDecorators`. For details
  on the new architecture, refer to the [ADR](docs/architecture/adr-010-modular-antehandler.md).
  * `ChainAnteDecorators` function has been introduced to take in a list of `AnteDecorators` and chain
  them in sequence and return a single `AnteHandler`:
    * `SetUpContextDecorator`: Sets `GasMeter` in context and creates defer clause to recover from any
    `OutOfGas` panics in future AnteDecorators and return `OutOfGas` error to `BaseApp`. It MUST be the
    first `AnteDecorator` in the chain for any application that uses gas (or another one that sets the gas meter).
    * `ValidateBasicDecorator`: Calls tx.ValidateBasic and returns any non-nil error.
    * `ValidateMemoDecorator`: Validates tx memo with application parameters and returns any non-nil error.
    * `ConsumeGasTxSizeDecorator`: Consumes gas proportional to the tx size based on application parameters.
    * `MempoolFeeDecorator`: Checks if fee is above local mempool `minFee` parameter during `CheckTx`.
    * `DeductFeeDecorator`: Deducts the `FeeAmount` from first signer of the transaction.
    * `SetPubKeyDecorator`: Sets pubkey of account in any account that does not already have pubkey saved in state machine.
    * `SigGasConsumeDecorator`: Consume parameter-defined amount of gas for each signature.
    * `SigVerificationDecorator`: Verify each signature is valid, return if there is an error.
    * `ValidateSigCountDecorator`: Validate the number of signatures in tx based on app-parameters.
    * `IncrementSequenceDecorator`: Increments the account sequence for each signer to prevent replay attacks.
* (cli) [\#5223](https://github.com/cosmos/cosmos-sdk/issues/5223) Cosmos Ledger App v2.0.0 is now supported. The changes are backwards compatible and App v1.5.x is still supported.
* (x/staking) [\#5380](https://github.com/cosmos/cosmos-sdk/pull/5380) Introduced ability to store historical info entries in staking keeper, allows applications to introspect specified number of past headers and validator sets
  * Introduces new parameter `HistoricalEntries` which allows applications to determine how many recent historical info entries they want to persist in store. Default value is 0.
  * Introduces cli commands and rest routes to query historical information at a given height
* (modules) [\#5249](https://github.com/cosmos/cosmos-sdk/pull/5249) Funds are now allowed to be directly sent to the community pool (via the distribution module account).
* (keys) [\#4941](https://github.com/cosmos/cosmos-sdk/issues/4941) Introduce keybase option to allow overriding the default private key implementation of a key generated through the `keys add` cli command.
* (keys) [\#5439](https://github.com/cosmos/cosmos-sdk/pull/5439) Flags `--algo` and `--hd-path` are added to
  `keys add` command in order to make use of keybase modularized. By default, it uses (0, 0) bip44
  HD path and secp256k1 keys, so is non-breaking.
* (types) [\#5447](https://github.com/cosmos/cosmos-sdk/pull/5447) Added `ApproxRoot` function to sdk.Decimal type in order to get the nth root for a decimal number, where n is a positive integer.
  * An `ApproxSqrt` function was also added for convenience around the common case of n=2.

### Improvements

* (iavl) [\#5538](https://github.com/cosmos/cosmos-sdk/pull/5538) Remove manual IAVL pruning in favor of IAVL's internal pruning strategy.
* (server) [\#4215](https://github.com/cosmos/cosmos-sdk/issues/4215) The `--pruning` flag
has been moved to the configuration file, to allow easier node configuration.
* (cli) [\#5116](https://github.com/cosmos/cosmos-sdk/issues/5116) The `CLIContext` now supports multiple verifiers
when connecting to multiple chains. The connecting chain's `CLIContext` will have to have the correct
chain ID and node URI or client set. To use a `CLIContext` with a verifier for another chain:
  ```go
  // main or parent chain (chain as if you're running without IBC)
  mainCtx := context.NewCLIContext()

  // connecting IBC chain
  sideCtx := context.NewCLIContext().
    WithChainID(sideChainID).
    WithNodeURI(sideChainNodeURI) // or .WithClient(...)

  sideCtx = sideCtx.WithVerifier(
    context.CreateVerifier(sideCtx, context.DefaultVerifierCacheSize),
  )
  ```
* (modules) [\#5017](https://github.com/cosmos/cosmos-sdk/pull/5017) The `x/auth` package now supports
generalized genesis accounts through the `GenesisAccount` interface.
* (modules) [\#4762](https://github.com/cosmos/cosmos-sdk/issues/4762) Deprecate remove and add permissions in ModuleAccount.
* (modules) [\#4760](https://github.com/cosmos/cosmos-sdk/issues/4760) update `x/auth` to match module spec.
* (modules) [\#4814](https://github.com/cosmos/cosmos-sdk/issues/4814) Add security contact to Validator description.
* (modules) [\#4875](https://github.com/cosmos/cosmos-sdk/issues/4875) refactor integration tests to use SimApp and separate test package
* (sdk) [\#4566](https://github.com/cosmos/cosmos-sdk/issues/4566) Export simulation's parameters and app state to JSON in order to reproduce bugs and invariants.
* (sdk) [\#4640](https://github.com/cosmos/cosmos-sdk/issues/4640) improve import/export simulation errors by extending `DiffKVStores` to return an array of `KVPairs` that are then compared to check for inconsistencies.
* (sdk) [\#4717](https://github.com/cosmos/cosmos-sdk/issues/4717) refactor `x/slashing` to match the new module spec
* (sdk) [\#4758](https://github.com/cosmos/cosmos-sdk/issues/4758) update `x/genaccounts` to match module spec
* (simulation) [\#4824](https://github.com/cosmos/cosmos-sdk/issues/4824) `PrintAllInvariants` flag will print all failed invariants
* (simulation) [\#4490](https://github.com/cosmos/cosmos-sdk/issues/4490) add `InitialBlockHeight` flag to resume a simulation from a given block

  * Support exporting the simulation stats to a given JSON file
* (simulation) [\#4847](https://github.com/cosmos/cosmos-sdk/issues/4847), [\#4838](https://github.com/cosmos/cosmos-sdk/pull/4838) and [\#4869](https://github.com/cosmos/cosmos-sdk/pull/4869) `SimApp` and simulation refactors:
  * Implement `SimulationManager` for executing modules' simulation functionalities in a modularized way
  * Add `RegisterStoreDecoders` to the `SimulationManager` for decoding each module's types
  * Add `GenerateGenesisStates` to the `SimulationManager` to generate a randomized `GenState` for each module
  * Add `RandomizedParams` to the `SimulationManager` that registers each modules' parameters in order to
  simulate `ParamChangeProposal`s' `Content`s
  * Add `WeightedOperations` to the `SimulationManager` that define simulation operations (modules' `Msg`s) with their
  respective weights (i.e chance of being simulated).
  * Add `ProposalContents` to the `SimulationManager` to register each module's governance proposal `Content`s.
* (simulation) [\#4893](https://github.com/cosmos/cosmos-sdk/issues/4893) Change `SimApp` keepers to be public and add getter functions for keys and codec
* (simulation) [\#4906](https://github.com/cosmos/cosmos-sdk/issues/4906) Add simulation `Config` struct that wraps simulation flags
* (simulation) [\#4935](https://github.com/cosmos/cosmos-sdk/issues/4935) Update simulation to reflect a proper `ABCI` application without bypassing `BaseApp` semantics
* (simulation) [\#5378](https://github.com/cosmos/cosmos-sdk/pull/5378) Simulation tests refactor:
  * Add `App` interface for general SDK-based app's methods.
  * Refactor and cleanup simulation tests into util functions to simplify their implementation for other SDK apps.
* (store) [\#4792](https://github.com/cosmos/cosmos-sdk/issues/4792) panic on non-registered store
* (types) [\#4821](https://github.com/cosmos/cosmos-sdk/issues/4821) types/errors package added with support for stacktraces. It is meant as a more feature-rich replacement for sdk.Errors in the mid-term.
* (store) [\#1947](https://github.com/cosmos/cosmos-sdk/issues/1947) Implement inter-block (persistent)
caching through `CommitKVStoreCacheManager`. Any application wishing to utilize an inter-block cache
must set it in their app via a `BaseApp` option. The `BaseApp` docs have been drastically improved
to detail this new feature and how state transitions occur.
* (docs/spec) All module specs moved into their respective module dir in x/ (i.e. docs/spec/staking -->> x/staking/spec)
* (docs/) [\#5379](https://github.com/cosmos/cosmos-sdk/pull/5379) Major documentation refactor, including:
  * (docs/intro/) Add and improve introduction material for newcomers.
  * (docs/basics/) Add documentation about basic concepts of the cosmos sdk such as the anatomy of an SDK application, the transaction lifecycle or accounts.
  * (docs/core/) Add documentation about core conepts of the cosmos sdk such as `baseapp`, `server`, `store`s, `context` and more.
  * (docs/building-modules/) Add reference documentation on concepts relevant for module developers (`keeper`, `handler`, `messages`, `queries`,...).
  * (docs/interfaces/) Add documentation on building interfaces for the Cosmos SDK.
  * Redesigned user interface that features new dynamically generated sidebar, build-time code embedding from GitHub, new homepage as well as many other improvements.
* (types) [\#5428](https://github.com/cosmos/cosmos-sdk/pull/5428) Add `Mod` (modulo) method and `RelativePow` (exponentation) function for `Uint`.
* (modules) [\#5506](https://github.com/cosmos/cosmos-sdk/pull/5506) Remove redundancy in `x/distribution`s use of parameters. There
  now exists a single `Params` type with a getter and setter along with a getter for each individual parameter.

### Bug Fixes

* (client) [\#5303](https://github.com/cosmos/cosmos-sdk/issues/5303) Fix ignored error in tx generate only mode.
* (cli) [\#4763](https://github.com/cosmos/cosmos-sdk/issues/4763) Fix flag `--min-self-delegation` for staking `EditValidator`
* (keys) Fix ledger custom coin type support bug.
* (x/gov) [\#5107](https://github.com/cosmos/cosmos-sdk/pull/5107) Sum validator operator's all voting power when tally votes
* (rest) [\#5212](https://github.com/cosmos/cosmos-sdk/issues/5212) Fix pagination in the `/gov/proposals` handler.

## [v0.37.14] - 2020-08-12

### Improvements

* (tendermint) Bump Tendermint version to [v0.32.13](https://github.com/tendermint/tendermint/releases/tag/v0.32.13).


## [v0.37.13] - 2020-06-03

### Improvements

* (tendermint) Bump Tendermint version to [v0.32.12](https://github.com/tendermint/tendermint/releases/tag/v0.32.12).
* (cosmos-ledger-go) Bump Cosmos Ledger Wallet library version to [v0.11.1](https://github.com/cosmos/ledger-cosmos-go/releases/tag/v0.11.1).

## [v0.37.12] - 2020-05-05

### Improvements

* (tendermint) Bump Tendermint version to [v0.32.11](https://github.com/tendermint/tendermint/releases/tag/v0.32.11).

## [v0.37.11] - 2020-04-22

### Bug Fixes

* (x/staking) [\#6021](https://github.com/cosmos/cosmos-sdk/pull/6021) --trust-node's false default value prevents creation of the genesis transaction.

## [v0.37.10] - 2020-04-22

### Bug Fixes

* (client/context) [\#5964](https://github.com/cosmos/cosmos-sdk/issues/5964) Fix incorrect instantiation of tmlite verifier when --trust-node is off.

## [v0.37.9] - 2020-04-09

### Improvements

* (tendermint) Bump Tendermint version to [v0.32.10](https://github.com/tendermint/tendermint/releases/tag/v0.32.10).

## [v0.37.8] - 2020-03-11

### Bug Fixes

* (rest) [\#5508](https://github.com/cosmos/cosmos-sdk/pull/5508) Fix `x/distribution` endpoints to properly return height in the response.
* (x/genutil) [\#5499](https://github.com/cosmos/cosmos-sdk/pull/) Ensure `DefaultGenesis` returns valid and non-nil default genesis state.
* (x/genutil) [\#5775](https://github.com/cosmos/cosmos-sdk/pull/5775) Fix `ExportGenesis` in `x/genutil` to export default genesis state (`[]`) instead of `null`.
* (genesis) [\#5086](https://github.com/cosmos/cosmos-sdk/issues/5086) Ensure `gentxs` are always an empty array instead of `nil`.

### Improvements

* (rest) [\#5648](https://github.com/cosmos/cosmos-sdk/pull/5648) Enhance /txs usability:
  * Add `tx.minheight` key to filter transaction with an inclusive minimum block height
  * Add `tx.maxheight` key to filter transaction with an inclusive maximum block height

## [v0.37.7] - 2020-02-10

### Improvements

* (modules) [\#5597](https://github.com/cosmos/cosmos-sdk/pull/5597) Add `amount` event attribute to the `complete_unbonding`
and `complete_redelegation` events that reflect the total balances of the completed unbondings and redelegations
respectively.

### Bug Fixes

* (x/gov) [\#5622](https://github.com/cosmos/cosmos-sdk/pull/5622) Track any events emitted from a proposal's handler upon successful execution.
* (x/bank) [\#5531](https://github.com/cosmos/cosmos-sdk/issues/5531) Added missing amount event to MsgMultiSend, emitted for each output.

## [v0.37.6] - 2020-01-21

### Improvements

* (tendermint) Bump Tendermint version to [v0.32.9](https://github.com/tendermint/tendermint/releases/tag/v0.32.9)

## [v0.37.5] - 2020-01-07

### Features

* (types) [\#5360](https://github.com/cosmos/cosmos-sdk/pull/5360) Implement `SortableDecBytes` which
  allows the `Dec` type be sortable.

### Improvements

* (tendermint) Bump Tendermint version to [v0.32.8](https://github.com/tendermint/tendermint/releases/tag/v0.32.8)
* (cli) [\#5482](https://github.com/cosmos/cosmos-sdk/pull/5482) Remove old "tags" nomenclature from the `q txs` command in
  favor of the new events system. Functionality remains unchanged except that `=` is used instead of `:` to be
  consistent with the API's use of event queries.

### Bug Fixes

* (iavl) [\#5276](https://github.com/cosmos/cosmos-sdk/issues/5276) Fix potential race condition in `iavlIterator#Close`.
* (baseapp) [\#5350](https://github.com/cosmos/cosmos-sdk/issues/5350) Allow a node to restart successfully
  after a `halt-height` or `halt-time` has been triggered.
* (types) [\#5395](https://github.com/cosmos/cosmos-sdk/issues/5395) Fix `Uint#LTE`.
* (types) [\#5408](https://github.com/cosmos/cosmos-sdk/issues/5408) `NewDecCoins` constructor now sorts the coins.

## [v0.37.4] - 2019-11-04

### Improvements

* (tendermint) Bump Tendermint version to [v0.32.7](https://github.com/tendermint/tendermint/releases/tag/v0.32.7)
* (ledger) [\#4716](https://github.com/cosmos/cosmos-sdk/pull/4716) Fix ledger custom coin type support bug.

### Bug Fixes

* (baseapp) [\#5200](https://github.com/cosmos/cosmos-sdk/issues/5200) Remove duplicate events from previous messages.

## [v0.37.3] - 2019-10-10

### Bug Fixes

* (genesis) [\#5095](https://github.com/cosmos/cosmos-sdk/issues/5095) Fix genesis file migration from v0.34 to
v0.36/v0.37 not converting validator consensus pubkey to bech32 format.

### Improvements

* (tendermint) Bump Tendermint version to [v0.32.6](https://github.com/tendermint/tendermint/releases/tag/v0.32.6)

## [v0.37.1] - 2019-09-19

### Features

* (cli) [\#4973](https://github.com/cosmos/cosmos-sdk/pull/4973) Enable application CPU profiling
via the `--cpu-profile` flag.
* [\#4979](https://github.com/cosmos/cosmos-sdk/issues/4979) Introduce a new `halt-time` config and
CLI option to the `start` command. When provided, an application will halt during `Commit` when the
block time is >= the `halt-time`.

### Improvements

* [\#4990](https://github.com/cosmos/cosmos-sdk/issues/4990) Add `Events` to the `ABCIMessageLog` to
provide context and grouping of events based on the messages they correspond to. The `Events` field
in `TxResponse` is deprecated and will be removed in the next major release.

### Bug Fixes

* [\#4979](https://github.com/cosmos/cosmos-sdk/issues/4979) Use `Signal(os.Interrupt)` over
`os.Exit(0)` during configured halting to allow any `defer` calls to be executed.
* [\#5034](https://github.com/cosmos/cosmos-sdk/issues/5034) Binary search in NFT Module wasn't working on larger sets.

## [v0.37.0] - 2019-08-21

### Bug Fixes

* (baseapp) [\#4903](https://github.com/cosmos/cosmos-sdk/issues/4903) Various height query fixes:
  * Move height with proof check from `CLIContext` to `BaseApp` as the height
  can automatically be injected there.
  * Update `handleQueryStore` to resemble `handleQueryCustom`
* (simulation) [\#4912](https://github.com/cosmos/cosmos-sdk/issues/4912) Fix SimApp ModuleAccountAddrs
to properly return black listed addresses for bank keeper initialization.
* (cli) [\#4919](https://github.com/cosmos/cosmos-sdk/pull/4919) Don't crash CLI
if user doesn't answer y/n confirmation request.
* (cli) [\#4927](https://github.com/cosmos/cosmos-sdk/issues/4927) Fix the `q gov vote`
command to handle empty (pruned) votes correctly.

### Improvements

* (rest) [\#4924](https://github.com/cosmos/cosmos-sdk/pull/4924) Return response
height even upon error as it may be useful for the downstream caller and have
`/auth/accounts/{address}` return a 200 with an empty account upon error when
that error is that the account doesn't exist.

## [v0.36.0] - 2019-08-13

### Breaking Changes

* (rest) [\#4837](https://github.com/cosmos/cosmos-sdk/pull/4837) Remove /version and /node_version
  endpoints in favor of refactoring /node_info to also include application version info.
* All REST responses now wrap the original resource/result. The response
  will contain two fields: height and result.
* [\#3565](https://github.com/cosmos/cosmos-sdk/issues/3565) Updates to the governance module:
  * Rename JSON field from `proposal_content` to `content`
  * Rename JSON field from `proposal_id` to `id`
  * Disable `ProposalTypeSoftwareUpgrade` temporarily
* [\#3775](https://github.com/cosmos/cosmos-sdk/issues/3775) unify sender transaction tag for ease of querying
* [\#4255](https://github.com/cosmos/cosmos-sdk/issues/4255) Add supply module that passively tracks the supplies of a chain
  - Renamed `x/distribution` `ModuleName`
  - Genesis JSON and CLI now use `distribution` instead of `distr`
  - Introduce `ModuleAccount` type, which tracks the flow of coins held within a module
  - Replaced `FeeCollectorKeeper` for a `ModuleAccount`
  - Replaced the staking `Pool`, which coins are now held by the `BondedPool` and `NotBonded` module accounts
  - The `NotBonded` module account now only keeps track of the not bonded tokens within staking, instead of the whole chain
  - [\#3628](https://github.com/cosmos/cosmos-sdk/issues/3628) Replaced governance's burn and deposit accounts for a `ModuleAccount`
  - Added a `ModuleAccount` for the distribution module
  - Added a `ModuleAccount` for the mint module
  [\#4472](https://github.com/cosmos/cosmos-sdk/issues/4472) validation for crisis genesis
* [\#3985](https://github.com/cosmos/cosmos-sdk/issues/3985) `ValidatorPowerRank` uses potential consensus power instead of tendermint power
* [\#4104](https://github.com/cosmos/cosmos-sdk/issues/4104) Gaia has been moved to its own repository: https://github.com/cosmos/gaia
* [\#4104](https://github.com/cosmos/cosmos-sdk/issues/4104) Rename gaiad.toml to app.toml. The internal contents of the application
  config remain unchanged.
* [\#4159](https://github.com/cosmos/cosmos-sdk/issues/4159) create the default module patterns and module manager
* [\#4230](https://github.com/cosmos/cosmos-sdk/issues/4230) Change the type of ABCIMessageLog#MsgIndex to uint16 for proper serialization.
* [\#4250](https://github.com/cosmos/cosmos-sdk/issues/4250) BaseApp.Query() returns app's version string set via BaseApp.SetAppVersion()
  when handling /app/version queries instead of the version string passed as build
  flag at compile time.
* [\#4262](https://github.com/cosmos/cosmos-sdk/issues/4262) GoSumHash is no longer returned by the version command.
* [\#4263](https://github.com/cosmos/cosmos-sdk/issues/4263) RestServer#Start now takes read and write timeout arguments.
* [\#4305](https://github.com/cosmos/cosmos-sdk/issues/4305) `GenerateOrBroadcastMsgs` no longer takes an `offline` parameter.
* [\#4342](https://github.com/cosmos/cosmos-sdk/pull/4342) Upgrade go-amino to v0.15.0
* [\#4351](https://github.com/cosmos/cosmos-sdk/issues/4351) InitCmd, AddGenesisAccountCmd, and CollectGenTxsCmd take node's and client's default home directories as arguments.
* [\#4387](https://github.com/cosmos/cosmos-sdk/issues/4387) Refactor the usage of tags (now called events) to reflect the
  new ABCI events semantics:
  - Move `x/{module}/tags/tags.go` => `x/{module}/types/events.go`
  - Update `docs/specs`
  - Refactor tags in favor of new `Event(s)` type(s)
  - Update `Context` to use new `EventManager`
  - (Begin|End)Blocker no longer return tags, but rather uses new `EventManager`
  - Message handlers no longer return tags, but rather uses new `EventManager`
  Any component (e.g. BeginBlocker, message handler, etc...) wishing to emit an event must do so
  through `ctx.EventManger().EmitEvent(s)`.
  To reset or wipe emitted events: `ctx = ctx.WithEventManager(sdk.NewEventManager())`
  To get all emitted events: `events := ctx.EventManager().Events()`
* [\#4437](https://github.com/cosmos/cosmos-sdk/issues/4437) Replace governance module store keys to use `[]byte` instead of `string`.
* [\#4451](https://github.com/cosmos/cosmos-sdk/issues/4451) Improve modularization of clients and modules:
  * Module directory structure improved and standardized
  * Aliases autogenerated
  * Auth and bank related commands are now mounted under the respective moduels
  * Client initialization and mounting standardized
* [\#4479](https://github.com/cosmos/cosmos-sdk/issues/4479) Remove codec argument redundency in client usage where
  the CLIContext's codec should be used instead.
* [\#4488](https://github.com/cosmos/cosmos-sdk/issues/4488) Decouple client tx, REST, and ultil packages from auth. These packages have
  been restructured and retrofitted into the `x/auth` module.
* [\#4521](https://github.com/cosmos/cosmos-sdk/issues/4521) Flatten x/bank structure by hiding module internals.
* [\#4525](https://github.com/cosmos/cosmos-sdk/issues/4525) Remove --cors flag, the feature is long gone.
* [\#4536](https://github.com/cosmos/cosmos-sdk/issues/4536) The `/auth/accounts/{address}` now returns a `height` in the response.
  The account is now nested under `account`.
* [\#4543](https://github.com/cosmos/cosmos-sdk/issues/4543) Account getters are no longer part of client.CLIContext() and have now moved
  to reside in the auth-specific AccountRetriever.
* [\#4588](https://github.com/cosmos/cosmos-sdk/issues/4588) Context does not depend on x/auth anymore. client/context is stripped out of the following features:
  - GetAccountDecoder()
  - CLIContext.WithAccountDecoder()
  - CLIContext.WithAccountStore()
  x/auth.AccountDecoder is unnecessary and consequently removed.
* [\#4602](https://github.com/cosmos/cosmos-sdk/issues/4602) client/input.{Buffer,Override}Stdin() functions are removed. Thanks to cobra's new release they are now redundant.
* [\#4633](https://github.com/cosmos/cosmos-sdk/issues/4633) Update old Tx search by tags APIs to use new Events
  nomenclature.
* [\#4649](https://github.com/cosmos/cosmos-sdk/issues/4649) Refactor x/crisis as per modules new specs.
* [\#3685](https://github.com/cosmos/cosmos-sdk/issues/3685) The default signature verification gas logic (`DefaultSigVerificationGasConsumer`) now specifies explicit key types rather than string pattern matching. This means that zones that depended on string matching to allow other keys will need to write a custom `SignatureVerificationGasConsumer` function.
* [\#4663](https://github.com/cosmos/cosmos-sdk/issues/4663) Refactor bank keeper by removing private functions
  - `InputOutputCoins`, `SetCoins`, `SubtractCoins` and `AddCoins` are now part of the `SendKeeper` instead of the `Keeper` interface
* (tendermint) [\#4721](https://github.com/cosmos/cosmos-sdk/pull/4721) Upgrade Tendermint to v0.32.1

### Features

* [\#4843](https://github.com/cosmos/cosmos-sdk/issues/4843) Add RegisterEvidences function in the codec package to register
  Tendermint evidence types with a given codec.
* (rest) [\#3867](https://github.com/cosmos/cosmos-sdk/issues/3867) Allow querying for genesis transaction when height query param is set to zero.
* [\#2020](https://github.com/cosmos/cosmos-sdk/issues/2020) New keys export/import command line utilities to export/import private keys in ASCII format
  that rely on Keybase's new underlying ExportPrivKey()/ImportPrivKey() API calls.
* [\#3565](https://github.com/cosmos/cosmos-sdk/issues/3565) Implement parameter change proposal support.
  Parameter change proposals can be submitted through the CLI
  or a REST endpoint. See docs for further usage.
* [\#3850](https://github.com/cosmos/cosmos-sdk/issues/3850) Add `rewards` and `commission` to distribution tx tags.
* [\#3981](https://github.com/cosmos/cosmos-sdk/issues/3981) Add support to gracefully halt a node at a given height
  via the node's `halt-height` config or CLI value.
* [\#4144](https://github.com/cosmos/cosmos-sdk/issues/4144) Allow for configurable BIP44 HD path and coin type.
* [\#4250](https://github.com/cosmos/cosmos-sdk/issues/4250) New BaseApp.{,Set}AppVersion() methods to get/set app's version string.
* [\#4263](https://github.com/cosmos/cosmos-sdk/issues/4263) Add `--read-timeout` and `--write-timeout` args to the `rest-server` command
  to support custom RPC R/W timeouts.
* [\#4271](https://github.com/cosmos/cosmos-sdk/issues/4271) Implement Coins#IsAnyGT
* [\#4318](https://github.com/cosmos/cosmos-sdk/issues/4318) Support height queries. Queries against nodes that have the queried
  height pruned will return an error.
* [\#4409](https://github.com/cosmos/cosmos-sdk/issues/4409) Implement a command that migrates exported state from one version to the next.
  The `migrate` command currently supports migrating from v0.34 to v0.36 by implementing
  necessary types for both versions.
* [\#4570](https://github.com/cosmos/cosmos-sdk/issues/4570) Move /bank/balances/{address} REST handler to x/bank/client/rest. The exposed interface is unchanged.
* Community pool spend proposal per Cosmos Hub governance proposal [\#7](https://github.com/cosmos/cosmos-sdk/issues/7) "Activate the Community Pool"

### Improvements

* (simulation) PrintAllInvariants flag will print all failed invariants
* (simulation) Add `InitialBlockHeight` flag to resume a simulation from a given block
* (simulation) [\#4670](https://github.com/cosmos/cosmos-sdk/issues/4670) Update simulation statistics to JSON format

  - Support exporting the simulation stats to a given JSON file
* [\#4775](https://github.com/cosmos/cosmos-sdk/issues/4775) Refactor CI config
* Upgrade IAVL to v0.12.4
* (tendermint) Upgrade Tendermint to v0.32.2
* (modules) [\#4751](https://github.com/cosmos/cosmos-sdk/issues/4751) update `x/genutils` to match module spec
* (keys) [\#4611](https://github.com/cosmos/cosmos-sdk/issues/4611) store keys in simapp now use a map instead of using individual literal keys
* [\#2286](https://github.com/cosmos/cosmos-sdk/issues/2286) Improve performance of CacheKVStore iterator.
* [\#3512](https://github.com/cosmos/cosmos-sdk/issues/3512) Implement Logger method on each module's keeper.
* [\#3655](https://github.com/cosmos/cosmos-sdk/issues/3655) Improve signature verification failure error message.
* [\#3774](https://github.com/cosmos/cosmos-sdk/issues/3774) add category tag to transactions for ease of filtering
* [\#3914](https://github.com/cosmos/cosmos-sdk/issues/3914) Implement invariant benchmarks and add target to makefile.
* [\#3928](https://github.com/cosmos/cosmos-sdk/issues/3928) remove staking references from types package
* [\#3978](https://github.com/cosmos/cosmos-sdk/issues/3978) Return ErrUnknownRequest in message handlers for unknown
  or invalid routed messages.
* [\#4190](https://github.com/cosmos/cosmos-sdk/issues/4190) Client responses that return (re)delegation(s) now return balances
  instead of shares.
* [\#4194](https://github.com/cosmos/cosmos-sdk/issues/4194) ValidatorSigningInfo now includes the validator's consensus address.
* [\#4235](https://github.com/cosmos/cosmos-sdk/issues/4235) Add parameter change proposal messages to simulation.
* [\#4235](https://github.com/cosmos/cosmos-sdk/issues/4235) Update the minting module params to implement params.ParamSet so
  individual keys can be set via proposals instead of passing a struct.
* [\#4259](https://github.com/cosmos/cosmos-sdk/issues/4259) `Coins` that are `nil` are now JSON encoded as an empty array `[]`.
  Decoding remains unchanged and behavior is left intact.
* [\#4305](https://github.com/cosmos/cosmos-sdk/issues/4305) The `--generate-only` CLI flag fully respects offline tx processing.
* [\#4379](https://github.com/cosmos/cosmos-sdk/issues/4379) close db write batch.
* [\#4384](https://github.com/cosmos/cosmos-sdk/issues/4384)- Allow splitting withdrawal transaction in several chunks
* [\#4403](https://github.com/cosmos/cosmos-sdk/issues/4403) Allow for parameter change proposals to supply only desired fields to be updated
  in objects instead of the entire object (only applies to values that are objects).
* [\#4415](https://github.com/cosmos/cosmos-sdk/issues/4415) /client refactor, reduce genutil dependancy on staking
* [\#4439](https://github.com/cosmos/cosmos-sdk/issues/4439) Implement governance module iterators.
* [\#4465](https://github.com/cosmos/cosmos-sdk/issues/4465) Unknown subcommands print relevant error message
* [\#4466](https://github.com/cosmos/cosmos-sdk/issues/4466) Commission validation added to validate basic of MsgCreateValidator by changing CommissionMsg to CommissionRates
* [\#4501](https://github.com/cosmos/cosmos-sdk/issues/4501) Support height queriers in rest client
* [\#4535](https://github.com/cosmos/cosmos-sdk/issues/4535) Improve import-export simulation errors by decoding the `KVPair.Value` into its
  respective type
* [\#4536](https://github.com/cosmos/cosmos-sdk/issues/4536) cli context queries return query height and accounts are returned with query height
* [\#4553](https://github.com/cosmos/cosmos-sdk/issues/4553) undelegate max entries check first
* [\#4556](https://github.com/cosmos/cosmos-sdk/issues/4556) Added IsValid function to Coin
* [\#4564](https://github.com/cosmos/cosmos-sdk/issues/4564) client/input.GetConfirmation()'s default is changed to No.
* [\#4573](https://github.com/cosmos/cosmos-sdk/issues/4573) Returns height in response for query endpoints.
* [\#4580](https://github.com/cosmos/cosmos-sdk/issues/4580) Update `Context#BlockHeight` to properly set the block height via `WithBlockHeader`.
* [\#4584](https://github.com/cosmos/cosmos-sdk/issues/4584) Update bank Keeper to use expected keeper interface of the AccountKeeper.
* [\#4584](https://github.com/cosmos/cosmos-sdk/issues/4584) Move `Account` and `VestingAccount` interface types to `x/auth/exported`.
* [\#4082](https://github.com/cosmos/cosmos-sdk/issues/4082) supply module queriers for CLI and REST endpoints
* [\#4601](https://github.com/cosmos/cosmos-sdk/issues/4601) Implement generic pangination helper function to be used in
  REST handlers and queriers.
* [\#4629](https://github.com/cosmos/cosmos-sdk/issues/4629) Added warning event that gets emitted if validator misses a block.
* [\#4674](https://github.com/cosmos/cosmos-sdk/issues/4674) Export `Simapp` genState generators and util functions by making them public
* [\#4706](https://github.com/cosmos/cosmos-sdk/issues/4706) Simplify context
  Replace complex Context construct with a simpler immutible struct.
  Only breaking change is not to support `Value` and `GetValue` as first class calls.
  We do embed ctx.Context() as a raw context.Context instead to be used as you see fit.

  Migration guide:

  ```go
  ctx = ctx.WithValue(contextKeyBadProposal, false)
  ```

  Now becomes:

  ```go
  ctx = ctx.WithContext(context.WithValue(ctx.Context(), contextKeyBadProposal, false))
  ```

  A bit more verbose, but also allows `context.WithTimeout()`, etc and only used
  in one function in this repo, in test code.
* [\#3685](https://github.com/cosmos/cosmos-sdk/issues/3685)  Add `SetAddressVerifier` and `GetAddressVerifier` to `sdk.Config` to allow SDK users to configure custom address format verification logic (to override the default limitation of 20-byte addresses).
* [\#3685](https://github.com/cosmos/cosmos-sdk/issues/3685)  Add an additional parameter to NewAnteHandler for a custom `SignatureVerificationGasConsumer` (the default logic is now in `DefaultSigVerificationGasConsumer). This allows SDK users to configure their own logic for which key types are accepted and how those key types consume gas.
* Remove `--print-response` flag as it is no longer used.
* Revert [\#2284](https://github.com/cosmos/cosmos-sdk/pull/2284) to allow create_empty_blocks in the config
* (tendermint) [\#4718](https://github.com/cosmos/cosmos-sdk/issues/4718) Upgrade tendermint/iavl to v0.12.3

### Bug Fixes

* [\#4891](https://github.com/cosmos/cosmos-sdk/issues/4891) Disable querying with proofs enabled when the query height <= 1.
* (rest) [\#4858](https://github.com/cosmos/cosmos-sdk/issues/4858) Do not return an error in BroadcastTxCommit when the tx broadcasting
  was successful. This allows the proper REST response to be returned for a
  failed tx during `block` broadcasting mode.
* (store) [\#4880](https://github.com/cosmos/cosmos-sdk/pull/4880) Fix error check in
  IAVL `Store#DeleteVersion`.
* (tendermint) [\#4879](https://github.com/cosmos/cosmos-sdk/issues/4879) Don't terminate the process immediately after startup when run in standalone mode.
* (simulation) [\#4861](https://github.com/cosmos/cosmos-sdk/pull/4861) Fix non-determinism simulation
  by using CLI flags as input and updating Makefile target.
* [\#4868](https://github.com/cosmos/cosmos-sdk/issues/4868) Context#CacheContext now sets a new EventManager. This prevents unwanted events
  from being emitted.
* (cli) [\#4870](https://github.com/cosmos/cosmos-sdk/issues/4870) Disable the `withdraw-all-rewards` command when `--generate-only` is supplied
* (modules) [\#4831](https://github.com/cosmos/cosmos-sdk/issues/4831) Prevent community spend proposal from transferring funds to a module account
* (keys) [\#4338](https://github.com/cosmos/cosmos-sdk/issues/4338) fix multisig key output for CLI
* (modules) [\#4795](https://github.com/cosmos/cosmos-sdk/issues/4795) restrict module accounts from receiving transactions.
  Allowing this would cause an invariant on the module account coins.
* (modules) [\#4823](https://github.com/cosmos/cosmos-sdk/issues/4823) Update the `DefaultUnbondingTime` from 3 days to 3 weeks to be inline with documentation.
* (abci) [\#4639](https://github.com/cosmos/cosmos-sdk/issues/4639) Fix `CheckTx` by verifying the message route
* Return height in responses when querying against BaseApp
* [\#1351](https://github.com/cosmos/cosmos-sdk/issues/1351) Stable AppHash allows no_empty_blocks
* [\#3705](https://github.com/cosmos/cosmos-sdk/issues/3705) Return `[]` instead of `null` when querying delegator rewards.
* [\#3966](https://github.com/cosmos/cosmos-sdk/issues/3966) fixed multiple assigns to action tags
  [\#3793](https://github.com/cosmos/cosmos-sdk/issues/3793) add delegator tag for MsgCreateValidator and deleted unused moniker and identity tags
* [\#4194](https://github.com/cosmos/cosmos-sdk/issues/4194) Fix pagination and results returned from /slashing/signing_infos
* [\#4230](https://github.com/cosmos/cosmos-sdk/issues/4230) Properly set and display the message index through the TxResponse.
* [\#4234](https://github.com/cosmos/cosmos-sdk/pull/4234) Allow `tx send --generate-only` to
  actually work offline.
* [\#4271](https://github.com/cosmos/cosmos-sdk/issues/4271) Fix addGenesisAccount by using Coins#IsAnyGT for vesting amount validation.
* [\#4273](https://github.com/cosmos/cosmos-sdk/issues/4273) Fix usage of AppendTags in x/staking/handler.go
* [\#4303](https://github.com/cosmos/cosmos-sdk/issues/4303) Fix NewCoins() underlying function for duplicate coins detection.
* [\#4307](https://github.com/cosmos/cosmos-sdk/pull/4307) Don't pass height to RPC calls as
  Tendermint will automatically use the latest height.
* [\#4362](https://github.com/cosmos/cosmos-sdk/issues/4362) simulation setup bugfix for multisim 7601778
* [\#4383](https://github.com/cosmos/cosmos-sdk/issues/4383) - currentStakeRoundUp is now always atleast currentStake + smallest-decimal-precision
* [\#4394](https://github.com/cosmos/cosmos-sdk/issues/4394) Fix signature count check to use the TxSigLimit param instead of
  a default.
* [\#4455](https://github.com/cosmos/cosmos-sdk/issues/4455) Use `QueryWithData()` to query unbonding delegations.
* [\#4493](https://github.com/cosmos/cosmos-sdk/issues/4493) Fix validator-outstanding-rewards command. It now takes as an argument
  a validator address.
* [\#4598](https://github.com/cosmos/cosmos-sdk/issues/4598) Fix redelegation and undelegation txs that were not checking for the correct bond denomination.
* [\#4619](https://github.com/cosmos/cosmos-sdk/issues/4619) Close iterators in `GetAllMatureValidatorQueue` and `UnbondAllMatureValidatorQueue`
  methods.
* [\#4654](https://github.com/cosmos/cosmos-sdk/issues/4654) validator slash event stored by period and height
* [\#4681](https://github.com/cosmos/cosmos-sdk/issues/4681) panic on invalid amount on `MintCoins` and `BurnCoins`
  * skip minting if inflation is set to zero
* Sort state JSON during export and initialization

## 0.35.0

### Bug Fixes

* Fix gas consumption bug in `Undelegate` preventing the ability to sync from
genesis.

## 0.34.10

### Bug Fixes

* Bump Tendermint version to [v0.31.11](https://github.com/tendermint/tendermint/releases/tag/v0.31.11) to address the vulnerability found in the `consensus` package.

## 0.34.9

### Bug Fixes

* Bump Tendermint version to [v0.31.10](https://github.com/tendermint/tendermint/releases/tag/v0.31.10) to address p2p panic errors.

## 0.34.8

### Bug Fixes

* Bump Tendermint version to v0.31.9 to fix the p2p panic error.
* Update gaiareplay's use of an internal Tendermint API

## 0.34.7

### Bug Fixes

#### SDK

* Fix gas consumption bug in `Undelegate` preventing the ability to sync from
genesis.

## 0.34.6

### Bug Fixes

#### SDK

* Unbonding from a validator is now only considered "complete" after the full
unbonding period has elapsed regardless of the validator's status.

## 0.34.5

### Bug Fixes

#### SDK

* [\#4273](https://github.com/cosmos/cosmos-sdk/issues/4273) Fix usage of `AppendTags` in x/staking/handler.go

### Improvements

### SDK

* [\#2286](https://github.com/cosmos/cosmos-sdk/issues/2286) Improve performance of `CacheKVStore` iterator.
* [\#3655](https://github.com/cosmos/cosmos-sdk/issues/3655) Improve signature verification failure error message.
* [\#4384](https://github.com/cosmos/cosmos-sdk/issues/4384) Allow splitting withdrawal transaction in several chunks.

#### Gaia CLI

* [\#4227](https://github.com/cosmos/cosmos-sdk/issues/4227) Support for Ledger App v1.5.
* [#4345](https://github.com/cosmos/cosmos-sdk/pull/4345) Update `ledger-cosmos-go`
to v0.10.3.

## 0.34.4

### Bug Fixes

#### SDK

* [#4234](https://github.com/cosmos/cosmos-sdk/pull/4234) Allow `tx send --generate-only` to
actually work offline.

#### Gaia

* [\#4219](https://github.com/cosmos/cosmos-sdk/issues/4219) Return an error when an empty mnemonic is provided during key recovery.

### Improvements

#### Gaia

* [\#2007](https://github.com/cosmos/cosmos-sdk/issues/2007) Return 200 status code on empty results

### New features

#### SDK

* [\#3850](https://github.com/cosmos/cosmos-sdk/issues/3850) Add `rewards` and `commission` to distribution tx tags.

## 0.34.3

### Bug Fixes

#### Gaia

* [\#4196](https://github.com/cosmos/cosmos-sdk/pull/4196) Set default invariant
check period to zero.

## 0.34.2

### Improvements

#### SDK

* [\#4135](https://github.com/cosmos/cosmos-sdk/pull/4135) Add further clarification
to generate only usage.

### Bug Fixes

#### SDK

* [\#4135](https://github.com/cosmos/cosmos-sdk/pull/4135) Fix `NewResponseFormatBroadcastTxCommit`
* [\#4053](https://github.com/cosmos/cosmos-sdk/issues/4053) Add `--inv-check-period`
flag to gaiad to set period at which invariants checks will run.
* [\#4099](https://github.com/cosmos/cosmos-sdk/issues/4099) Update the /staking/validators endpoint to support
status and pagination query flags.

## 0.34.1

### Bug Fixes

#### Gaia

* [#4163](https://github.com/cosmos/cosmos-sdk/pull/4163) Fix v0.33.x export script to port gov data correctly.

## 0.34.0

### Breaking Changes

#### Gaia

* [\#3463](https://github.com/cosmos/cosmos-sdk/issues/3463) Revert bank module handler fork (re-enables transfers)
* [\#3875](https://github.com/cosmos/cosmos-sdk/issues/3875) Replace `async` flag with `--broadcast-mode` flag where the default
  value is `sync`. The `block` mode should not be used. The REST client now
  uses `mode` parameter instead of the `return` parameter.

#### Gaia CLI

* [\#3938](https://github.com/cosmos/cosmos-sdk/issues/3938) Remove REST server's SSL support altogether.

#### SDK

* [\#3245](https://github.com/cosmos/cosmos-sdk/issues/3245) Rename validator.GetJailed() to validator.IsJailed()
* [\#3516](https://github.com/cosmos/cosmos-sdk/issues/3516) Remove concept of shares from staking unbonding and redelegation UX;
  replaced by direct coin amount.

#### Tendermint

* [\#4029](https://github.com/cosmos/cosmos-sdk/issues/4029) Upgrade Tendermint to v0.31.3

### New features

#### SDK

* [\#2935](https://github.com/cosmos/cosmos-sdk/issues/2935) New module Crisis which can test broken invariant with messages
* [\#3813](https://github.com/cosmos/cosmos-sdk/issues/3813) New sdk.NewCoins safe constructor to replace bare sdk.Coins{} declarations.
* [\#3858](https://github.com/cosmos/cosmos-sdk/issues/3858) add website, details and identity to gentx cli command
* Implement coin conversion and denomination registration utilities

#### Gaia

* [\#2935](https://github.com/cosmos/cosmos-sdk/issues/2935) Optionally assert invariants on a blockly basis using `gaiad --assert-invariants-blockly`
* [\#3886](https://github.com/cosmos/cosmos-sdk/issues/3886) Implement minting module querier and CLI/REST clients.

#### Gaia CLI

* [\#3937](https://github.com/cosmos/cosmos-sdk/issues/3937) Add command to query community-pool

#### Gaia REST API

* [\#3937](https://github.com/cosmos/cosmos-sdk/issues/3937) Add route to fetch community-pool
* [\#3949](https://github.com/cosmos/cosmos-sdk/issues/3949) added /slashing/signing_infos to get signing_info for all validators

### Improvements

#### Gaia

* [\#3808](https://github.com/cosmos/cosmos-sdk/issues/3808) `gaiad` and `gaiacli` integration tests use ./build/ binaries.
* \[\#3819](https://github.com/cosmos/cosmos-sdk/issues/3819) Simulation refactor, log output now stored in ~/.gaiad/simulation/
  * Simulation moved to its own module (not a part of mock)
  * Logger type instead of passing function variables everywhere
  * Logger json output (for reloadable simulation running)
  * Cleanup bank simulation messages / remove dup code in bank simulation
  * Simulations saved in `~/.gaiad/simulations/`
  * "Lean" simulation output option to exclude No-ops and !ok functions (`--SimulationLean` flag)
* [\#3893](https://github.com/cosmos/cosmos-sdk/issues/3893) Improve `gaiacli tx sign` command
  * Add shorthand flags -a and -s for the account and sequence numbers respectively
  * Mark the account and sequence numbers required during "offline" mode
  * Always do an RPC query for account and sequence number during "online" mode
* [\#4018](https://github.com/cosmos/cosmos-sdk/issues/4018) create genesis port script for release v.0.34.0

#### Gaia CLI

* [\#3833](https://github.com/cosmos/cosmos-sdk/issues/3833) Modify stake to atom in gaia's doc.
* [\#3841](https://github.com/cosmos/cosmos-sdk/issues/3841) Add indent to JSON of `gaiacli keys [add|show|list]`
* [\#3859](https://github.com/cosmos/cosmos-sdk/issues/3859) Add newline to echo of `gaiacli keys ...`
* [\#3959](https://github.com/cosmos/cosmos-sdk/issues/3959) Improving error messages when signing with ledger devices fails

#### SDK

* [\#3238](https://github.com/cosmos/cosmos-sdk/issues/3238) Add block time to tx responses when querying for
  txs by tags or hash.
* \[\#3752](https://github.com/cosmos/cosmos-sdk/issues/3752) Explanatory docs for minting mechanism (`docs/spec/mint/01_concepts.md`)
* [\#3801](https://github.com/cosmos/cosmos-sdk/issues/3801) `baseapp` safety improvements
* [\#3820](https://github.com/cosmos/cosmos-sdk/issues/3820) Make Coins.IsAllGT() more robust and consistent.
* [\#3828](https://github.com/cosmos/cosmos-sdk/issues/3828) New sdkch tool to maintain changelogs
* [\#3864](https://github.com/cosmos/cosmos-sdk/issues/3864) Make Coins.IsAllGTE() more consistent.
* [\#3907](https://github.com/cosmos/cosmos-sdk/issues/3907): dep -> go mod migration
  * Drop dep in favor of go modules.
  * Upgrade to Go 1.12.1.
* [\#3917](https://github.com/cosmos/cosmos-sdk/issues/3917) Allow arbitrary decreases to validator commission rates.
* [\#3937](https://github.com/cosmos/cosmos-sdk/issues/3937) Implement community pool querier.
* [\#3940](https://github.com/cosmos/cosmos-sdk/issues/3940) Codespace should be lowercase.
* [\#3986](https://github.com/cosmos/cosmos-sdk/issues/3986) Update the Stringer implementation of the Proposal type.
* [\#926](https://github.com/cosmos/cosmos-sdk/issues/926) circuit breaker high level explanation
* [\#3896](https://github.com/cosmos/cosmos-sdk/issues/3896) Fixed various linters warnings in the context of the gometalinter -> golangci-lint migration
* [\#3916](https://github.com/cosmos/cosmos-sdk/issues/3916) Hex encode data in tx responses

### Bug Fixes

#### Gaia

* [\#3825](https://github.com/cosmos/cosmos-sdk/issues/3825) Validate genesis before running gentx
* [\#3889](https://github.com/cosmos/cosmos-sdk/issues/3889) When `--generate-only` is provided, the Keybase is not used and as a result
  the `--from` value must be a valid Bech32 cosmos address.
* 3974 Fix go env setting in installation.md
* 3996 Change 'make get_tools' to 'make tools' in DOCS_README.md.

#### Gaia CLI

* [\#3883](https://github.com/cosmos/cosmos-sdk/issues/3883) Remove Height Flag from CLI Queries
* [\#3899](https://github.com/cosmos/cosmos-sdk/issues/3899) Using 'gaiacli config node' breaks ~/config/config.toml

#### SDK

* [\#3837](https://github.com/cosmos/cosmos-sdk/issues/3837) Fix `WithdrawValidatorCommission` to properly set the validator's remaining commission.
* [\#3870](https://github.com/cosmos/cosmos-sdk/issues/3870) Fix DecCoins#TruncateDecimal to never return zero coins in
  either the truncated coins or the change coins.
* [\#3915](https://github.com/cosmos/cosmos-sdk/issues/3915) Remove ';' delimiting support from ParseDecCoins
* [\#3977](https://github.com/cosmos/cosmos-sdk/issues/3977) Fix docker image build
* [\#4020](https://github.com/cosmos/cosmos-sdk/issues/4020) Fix queryDelegationRewards by returning an error
when the validator or delegation do not exist.
* [\#4050](https://github.com/cosmos/cosmos-sdk/issues/4050) Fix DecCoins APIs
where rounding or truncation could result in zero decimal coins.
* [\#4088](https://github.com/cosmos/cosmos-sdk/issues/4088) Fix `calculateDelegationRewards`
by accounting for rounding errors when multiplying stake by slashing fractions.

## 0.33.2

### Improvements

#### Tendermint

* Upgrade Tendermint to `v0.31.0-dev0-fix0` which includes critical security fixes.

## 0.33.1

### Bug Fixes

#### Gaia

* [\#3999](https://github.com/cosmos/cosmos-sdk/pull/3999) Fix distribution delegation for zero height export bug

## 0.33.0

BREAKING CHANGES

* Gaia REST API
  * [\#3641](https://github.com/cosmos/cosmos-sdk/pull/3641) Remove the ability to use a Keybase from the REST API client:
    * `password` and `generate_only` have been removed from the `base_req` object
    * All txs that used to sign or use the Keybase now only generate the tx
    * `keys` routes completely removed
  * [\#3692](https://github.com/cosmos/cosmos-sdk/pull/3692) Update tx encoding and broadcasting endpoints:
    * Remove duplicate broadcasting endpoints in favor of POST @ `/txs`
      * The `Tx` field now accepts a `StdTx` and not raw tx bytes
    * Move encoding endpoint to `/txs/encode`

* Gaia
  * [\#3787](https://github.com/cosmos/cosmos-sdk/pull/3787) Fork the `x/bank` module into the Gaia application with only a
  modified message handler, where the modified message handler behaves the same as
  the standard `x/bank` message handler except for `MsgMultiSend` that must burn
  exactly 9 atoms and transfer 1 atom, and `MsgSend` is disabled.
  * [\#3789](https://github.com/cosmos/cosmos-sdk/pull/3789) Update validator creation flow:
    * Remove `NewMsgCreateValidatorOnBehalfOf` and corresponding business logic
    * Ensure the validator address equals the delegator address during
    `MsgCreateValidator#ValidateBasic`

* SDK
  * [\#3750](https://github.com/cosmos/cosmos-sdk/issues/3750) Track outstanding rewards per-validator instead of globally,
           and fix the main simulation issue, which was that slashes of
           re-delegations to a validator were not correctly accounted for
           in fee distribution when the redelegation in question had itself
            been slashed (from a fault committed by a different validator)
           in the same BeginBlock. Outstanding rewards are now available
           on a per-validator basis in REST.
  * [\#3669](https://github.com/cosmos/cosmos-sdk/pull/3669) Ensure consistency in message naming, codec registration, and JSON
  tags.
  * [\#3788](https://github.com/cosmos/cosmos-sdk/pull/3788) Change order of operations for greater accuracy when calculating delegation share token value
  * [\#3788](https://github.com/cosmos/cosmos-sdk/pull/3788) DecCoins.Cap -> DecCoins.Intersect
  * [\#3666](https://github.com/cosmos/cosmos-sdk/pull/3666) Improve coins denom validation.
  * [\#3751](https://github.com/cosmos/cosmos-sdk/pull/3751) Disable (temporarily) support for ED25519 account key pairs.

* Tendermint
  * [\#3804] Update to Tendermint `v0.31.0-dev0`

FEATURES

* SDK
  * [\#3719](https://github.com/cosmos/cosmos-sdk/issues/3719) DBBackend can now be set at compile time.
    Defaults: goleveldb. Supported: cleveldb.

IMPROVEMENTS

* Gaia REST API
  * Update the `TxResponse` type allowing for the `Logs` result to be JSON decoded automatically.

* Gaia CLI
  * [\#3653](https://github.com/cosmos/cosmos-sdk/pull/3653) Prompt user confirmation prior to signing and broadcasting a transaction.
  * [\#3670](https://github.com/cosmos/cosmos-sdk/pull/3670) CLI support for showing bech32 addresses in Ledger devices
  * [\#3711](https://github.com/cosmos/cosmos-sdk/pull/3711) Update `tx sign` to use `--from` instead of the deprecated `--name`
  CLI flag.
  * [\#3738](https://github.com/cosmos/cosmos-sdk/pull/3738) Improve multisig UX:
    * `gaiacli keys show -o json` now includes constituent pubkeys, respective weights and threshold
    * `gaiacli keys show --show-multisig` now displays constituent pubkeys, respective weights and threshold
    * `gaiacli tx sign --validate-signatures` now displays multisig signers with their respective weights
  * [\#3730](https://github.com/cosmos/cosmos-sdk/issues/3730) Improve workflow for
  `gaiad gentx` with offline public keys, by outputting stdtx file that needs to be signed.
  * [\#3761](https://github.com/cosmos/cosmos-sdk/issues/3761) Querying account related information using custom querier in auth module

* SDK
  * [\#3753](https://github.com/cosmos/cosmos-sdk/issues/3753) Remove no-longer-used governance penalty parameter
  * [\#3679](https://github.com/cosmos/cosmos-sdk/issues/3679) Consistent operators across Coins, DecCoins, Int, Dec
            replaced: Minus->Sub Plus->Add Div->Quo
  * [\#3665](https://github.com/cosmos/cosmos-sdk/pull/3665) Overhaul sdk.Uint type in preparation for Coins Int -> Uint migration.
  * [\#3691](https://github.com/cosmos/cosmos-sdk/issues/3691) Cleanup error messages
  * [\#3456](https://github.com/cosmos/cosmos-sdk/issues/3456) Integrate in the Int.ToDec() convenience function
  * [\#3300](https://github.com/cosmos/cosmos-sdk/pull/3300) Update the spec-spec, spec file reorg, and TOC updates.
  * [\#3694](https://github.com/cosmos/cosmos-sdk/pull/3694) Push tagged docker images on docker hub when tag is created.
  * [\#3716](https://github.com/cosmos/cosmos-sdk/pull/3716) Update file permissions the client keys directory and contents to `0700`.
  * [\#3681](https://github.com/cosmos/cosmos-sdk/issues/3681) Migrate ledger-cosmos-go from ZondaX to Cosmos organization

* Tendermint
  * [\#3699](https://github.com/cosmos/cosmos-sdk/pull/3699) Upgrade to Tendermint 0.30.1

BUG FIXES

* Gaia CLI
  * [\#3731](https://github.com/cosmos/cosmos-sdk/pull/3731) `keys add --interactive` bip32 passphrase regression fix
  * [\#3714](https://github.com/cosmos/cosmos-sdk/issues/3714) Fix USB raw access issues with gaiacli when installed via snap

* Gaia
  * [\#3777](https://github.com/cosmso/cosmos-sdk/pull/3777) `gaiad export` no longer panics when the database is empty
  * [\#3806](https://github.com/cosmos/cosmos-sdk/pull/3806) Properly return errors from a couple of struct Unmarshal functions

* SDK
  * [\#3728](https://github.com/cosmos/cosmos-sdk/issues/3728) Truncate decimal multiplication & division in distribution to ensure
           no more than the collected fees / inflation are distributed
  * [\#3727](https://github.com/cosmos/cosmos-sdk/issues/3727) Return on zero-length (including []byte{}) PrefixEndBytes() calls
  * [\#3559](https://github.com/cosmos/cosmos-sdk/issues/3559) fix occasional failing due to non-determinism in lcd test TestBonding
    where validator is unexpectedly slashed throwing off test calculations
  * [\#3411](https://github.com/cosmos/cosmos-sdk/pull/3411) Include the `RequestInitChain.Time` in the block header init during
  `InitChain`.
  * [\#3717](https://github.com/cosmos/cosmos-sdk/pull/3717) Update the vesting specification and implementation to cap deduction from
  `DelegatedVesting` by at most `DelegatedVesting`. This accounts for the case where
  the undelegation amount may exceed the original delegation amount due to
  truncation of undelegation tokens.
  * [\#3717](https://github.com/cosmos/cosmos-sdk/pull/3717) Ignore unknown proposers in allocating rewards for proposers, in case
    unbonding period was just 1 block and proposer was already deleted.
  * [\#3726](https://github.com/cosmos/cosmos-sdk/pull/3724) Cap(clip) reward to remaining coins in AllocateTokens.

## 0.32.0

BREAKING CHANGES

* Gaia REST API
  * [\#3642](https://github.com/cosmos/cosmos-sdk/pull/3642) `GET /tx/{hash}` now returns `404` instead of `500` if the transaction is not found

* SDK
 * [\#3580](https://github.com/cosmos/cosmos-sdk/issues/3580) Migrate HTTP request/response types and utilities to types/rest.
 * [\#3592](https://github.com/cosmos/cosmos-sdk/issues/3592) Drop deprecated keybase implementation's New() constructor in
   favor of a new crypto/keys.New(string, string) implementation that
   returns a lazy keybase instance. Remove client.MockKeyBase,
   superseded by crypto/keys.NewInMemory()
 * [\#3621](https://github.com/cosmos/cosmos-sdk/issues/3621) staking.GenesisState.Bonds -> Delegations

IMPROVEMENTS

* SDK
  * [\#3311](https://github.com/cosmos/cosmos-sdk/pull/3311) Reconcile the `DecCoin/s` API with the `Coin/s` API.
  * [\#3614](https://github.com/cosmos/cosmos-sdk/pull/3614) Add coin denom length checks to the coins constructors.
  * [\#3621](https://github.com/cosmos/cosmos-sdk/issues/3621) remove many inter-module dependancies
  * [\#3601](https://github.com/cosmos/cosmos-sdk/pull/3601) JSON-stringify the ABCI log response which includes the log and message
  index.
  * [\#3604](https://github.com/cosmos/cosmos-sdk/pull/3604) Improve SDK funds related error messages and allow for unicode in
  JSON ABCI log.
  * [\#3620](https://github.com/cosmos/cosmos-sdk/pull/3620) Version command shows build tags
  * [\#3638](https://github.com/cosmos/cosmos-sdk/pull/3638) Add Bcrypt benchmarks & justification of security parameter choice
  * [\#3648](https://github.com/cosmos/cosmos-sdk/pull/3648) Add JSON struct tags to vesting accounts.

* Tendermint
  * [\#3618](https://github.com/cosmos/cosmos-sdk/pull/3618) Upgrade to Tendermint 0.30.03

BUG FIXES

* SDK
  * [\#3646](https://github.com/cosmos/cosmos-sdk/issues/3646) `x/mint` now uses total token supply instead of total bonded tokens to calculate inflation


## 0.31.2

BREAKING CHANGES

* SDK
 * [\#3592](https://github.com/cosmos/cosmos-sdk/issues/3592) Drop deprecated keybase implementation's
   New constructor in favor of a new
   crypto/keys.New(string, string) implementation that
   returns a lazy keybase instance. Remove client.MockKeyBase,
   superseded by crypto/keys.NewInMemory()

IMPROVEMENTS

* SDK
  * [\#3604](https://github.com/cosmos/cosmos-sdk/pulls/3604) Improve SDK funds related error messages and allow for unicode in
  JSON ABCI log.

* Tendermint
  * [\#3563](https://github.com/cosmos/cosmos-sdk/3563) Update to Tendermint version `0.30.0-rc0`


BUG FIXES

* Gaia
  * [\#3585] Fix setting the tx hash in `NewResponseFormatBroadcastTxCommit`.
  * [\#3585] Return an empty `TxResponse` when Tendermint returns an empty
  `ResultBroadcastTx`.

* SDK
  * [\#3582](https://github.com/cosmos/cosmos-sdk/pull/3582) Running `make test_unit` was failing due to a missing tag
  * [\#3617](https://github.com/cosmos/cosmos-sdk/pull/3582) Fix fee comparison when the required fees does not contain any denom
  present in the tx fees.

## 0.31.0

BREAKING CHANGES

* Gaia REST API (`gaiacli advanced rest-server`)
  * [\#3284](https://github.com/cosmos/cosmos-sdk/issues/3284) Rename the `name`
  field to `from` in the `base_req` body.
  * [\#3485](https://github.com/cosmos/cosmos-sdk/pull/3485) Error responses are now JSON objects.
  * [\#3477][distribution] endpoint changed "all_delegation_rewards" -> "delegator_total_rewards"

* Gaia CLI  (`gaiacli`)
  - [#3399](https://github.com/cosmos/cosmos-sdk/pull/3399) Add `gaiad validate-genesis` command to facilitate checking of genesis files
  - [\#1894](https://github.com/cosmos/cosmos-sdk/issues/1894) `version` prints out short info by default. Add `--long` flag. Proper handling of `--format` flag introduced.
  - [\#3465](https://github.com/cosmos/cosmos-sdk/issues/3465) `gaiacli rest-server` switched back to insecure mode by default:
    - `--insecure` flag is removed.
    - `--tls` is now used to enable secure layer.
  - [\#3451](https://github.com/cosmos/cosmos-sdk/pull/3451) `gaiacli` now returns transactions in plain text including tags.
  - [\#3497](https://github.com/cosmos/cosmos-sdk/issues/3497) `gaiad init` now takes moniker as required arguments, not as parameter.
  * [\#3501](https://github.com/cosmos/cosmos-sdk/issues/3501) Change validator
  address Bech32 encoding to consensus address in `tendermint-validator-set`.

* Gaia
  *  [\#3457](https://github.com/cosmos/cosmos-sdk/issues/3457) Changed governance tally validatorGovInfo to use sdk.Int power instead of sdk.Dec
  *  [\#3495](https://github.com/cosmos/cosmos-sdk/issues/3495) Added Validator Minimum Self Delegation
  *  Reintroduce OR semantics for tx fees

* SDK
  * [\#2513](https://github.com/cosmos/cosmos-sdk/issues/2513) Tendermint updates are adjusted by 10^-6 relative to staking tokens,
  * [\#3487](https://github.com/cosmos/cosmos-sdk/pull/3487) Move HTTP/REST utilities out of client/utils into a new dedicated client/rest package.
  * [\#3490](https://github.com/cosmos/cosmos-sdk/issues/3490) ReadRESTReq() returns bool to avoid callers to write error responses twice.
  * [\#3502](https://github.com/cosmos/cosmos-sdk/pull/3502) Fixes issue when comparing genesis states
  * [\#3514](https://github.com/cosmos/cosmos-sdk/pull/3514) Various clean ups:
    - Replace all GetKeyBase\* functions family in favor of NewKeyBaseFromDir and NewKeyBaseFromHomeFlag.
    - Remove Get prefix from all TxBuilder's getters.
  * [\#3522](https://github.com/cosmos/cosmos-sdk/pull/3522) Get rid of double negatives: Coins.IsNotNegative() -> Coins.IsAnyNegative().
  * [\#3561](https://github.com/cosmos/cosmos-sdk/issues/3561) Don't unnecessarily store denominations in staking


FEATURES

* Gaia REST API

* [\#2358](https://github.com/cosmos/cosmos-sdk/issues/2358) Add distribution module REST interface

* Gaia CLI  (`gaiacli`)
  * [\#3429](https://github.com/cosmos/cosmos-sdk/issues/3429) Support querying
  for all delegator distribution rewards.
  * [\#3449](https://github.com/cosmos/cosmos-sdk/issues/3449) Proof verification now works with absence proofs
  * [\#3484](https://github.com/cosmos/cosmos-sdk/issues/3484) Add support
  vesting accounts to the add-genesis-account command.

* Gaia
  - [\#3397](https://github.com/cosmos/cosmos-sdk/pull/3397) Implement genesis file sanitization to avoid failures at chain init.
  * [\#3428](https://github.com/cosmos/cosmos-sdk/issues/3428) Run the simulation from a particular genesis state loaded from a file

* SDK
  * [\#3270](https://github.com/cosmos/cosmos-sdk/issues/3270) [x/staking] limit number of ongoing unbonding delegations /redelegations per pair/trio
  * [\#3477][distribution] new query endpoint "delegator_validators"
  * [\#3514](https://github.com/cosmos/cosmos-sdk/pull/3514) Provided a lazy loading implementation of Keybase that locks the underlying
    storage only for the time needed to perform the required operation. Also added Keybase reference to TxBuilder struct.
  * [types] [\#2580](https://github.com/cosmos/cosmos-sdk/issues/2580) Addresses now Bech32 empty addresses to an empty string


IMPROVEMENTS

* Gaia REST API
  * [\#3284](https://github.com/cosmos/cosmos-sdk/issues/3284) Update Gaia Lite
  REST service to support the following:
    * Automatic account number and sequence population when fields are omitted
    * Generate only functionality no longer requires access to a local Keybase
    * `from` field in the `base_req` body can be a Keybase name or account address
  * [\#3423](https://github.com/cosmos/cosmos-sdk/issues/3423) Allow simulation
  (auto gas) to work with generate only.
  * [\#3514](https://github.com/cosmos/cosmos-sdk/pull/3514) REST server calls to keybase does not lock the underlying storage anymore.
  * [\#3523](https://github.com/cosmos/cosmos-sdk/pull/3523) Added `/tx/encode` endpoint to serialize a JSON tx to base64-encoded Amino.

* Gaia CLI  (`gaiacli`)
  * [\#3476](https://github.com/cosmos/cosmos-sdk/issues/3476) New `withdraw-all-rewards` command to withdraw all delegations rewards for delegators.
  * [\#3497](https://github.com/cosmos/cosmos-sdk/issues/3497) `gaiad gentx` supports `--ip` and `--node-id` flags to override defaults.
  * [\#3518](https://github.com/cosmos/cosmos-sdk/issues/3518) Fix flow in
  `keys add` to show the mnemonic by default.
  * [\#3517](https://github.com/cosmos/cosmos-sdk/pull/3517) Increased test coverage
  * [\#3523](https://github.com/cosmos/cosmos-sdk/pull/3523) Added `tx encode` command to serialize a JSON tx to base64-encoded Amino.

* Gaia
  * [\#3418](https://github.com/cosmos/cosmos-sdk/issues/3418) Add vesting account
  genesis validation checks to `GaiaValidateGenesisState`.
  * [\#3420](https://github.com/cosmos/cosmos-sdk/issues/3420) Added maximum length to governance proposal descriptions and titles
  * [\#3256](https://github.com/cosmos/cosmos-sdk/issues/3256) Add gas consumption
  for tx size in the ante handler.
  * [\#3454](https://github.com/cosmos/cosmos-sdk/pull/3454) Add `--jail-whitelist` to `gaiad export` to enable testing of complex exports
  * [\#3424](https://github.com/cosmos/cosmos-sdk/issues/3424) Allow generation of gentxs with empty memo field.
  * [\#3507](https://github.com/cosmos/cosmos-sdk/issues/3507) General cleanup, removal of unnecessary struct fields, undelegation bugfix, and comment clarification in x/staking and x/slashing

* SDK
  * [\#2605] x/params add subkey accessing
  * [\#2986](https://github.com/cosmos/cosmos-sdk/pull/2986) Store Refactor
  * [\#3435](https://github.com/cosmos/cosmos-sdk/issues/3435) Test that store implementations do not allow nil values
  * [\#2509](https://github.com/cosmos/cosmos-sdk/issues/2509) Sanitize all usage of Dec.RoundInt64()
  * [\#556](https://github.com/cosmos/cosmos-sdk/issues/556) Increase `BaseApp`
  test coverage.
  * [\#3357](https://github.com/cosmos/cosmos-sdk/issues/3357) develop state-transitions.md for staking spec, missing states added to `state.md`
  * [\#3552](https://github.com/cosmos/cosmos-sdk/pull/3552) Validate bit length when
  deserializing `Int` types.


BUG FIXES

* Gaia CLI  (`gaiacli`)
  - [\#3417](https://github.com/cosmos/cosmos-sdk/pull/3417) Fix `q slashing signing-info` panic by ensuring safety of user input and properly returning not found error
  - [\#3345](https://github.com/cosmos/cosmos-sdk/issues/3345) Upgrade ledger-cosmos-go dependency to v0.9.3 to pull
    https://github.com/ZondaX/ledger-cosmos-go/commit/ed9aa39ce8df31bad1448c72d3d226bf2cb1a8d1 in order to fix a derivation path issue that causes `gaiacli keys add --recover`
    to malfunction.
  - [\#3419](https://github.com/cosmos/cosmos-sdk/pull/3419) Fix `q distr slashes` panic
  - [\#3453](https://github.com/cosmos/cosmos-sdk/pull/3453) The `rest-server` command didn't respect persistent flags such as `--chain-id` and `--trust-node` if they were
    passed on the command line.
  - [\#3441](https://github.com/cosmos/cosmos-sdk/pull/3431) Improved resource management and connection handling (ledger devices). Fixes issue with DER vs BER signatures.

* Gaia
  * [\#3486](https://github.com/cosmos/cosmos-sdk/pull/3486) Use AmountOf in
    vesting accounts instead of zipping/aligning denominations.


## 0.30.0

BREAKING CHANGES

* Gaia REST API (`gaiacli advanced rest-server`)
  * [gaia-lite] [\#2182] Renamed and merged all redelegations endpoints into `/staking/redelegations`
  * [\#3176](https://github.com/cosmos/cosmos-sdk/issues/3176) `tx/sign` endpoint now expects `BaseReq` fields as nested object.
  * [\#2222] all endpoints renamed from `/stake` -> `/staking`
  * [\#1268] `LooseTokens` -> `NotBondedTokens`
  * [\#3289] misc renames:
    * `Validator.UnbondingMinTime` -> `Validator.UnbondingCompletionTime`
    * `Delegation` -> `Value` in `MsgCreateValidator` and `MsgDelegate`
    * `MsgBeginUnbonding` -> `MsgUndelegate`

* Gaia CLI  (`gaiacli`)
  * [\#810](https://github.com/cosmos/cosmos-sdk/issues/810) Don't fallback to any default values for chain ID.
    * Users need to supply chain ID either via config file or the `--chain-id` flag.
    * Change `chain_id` and `trust_node` in `gaiacli` configuration to `chain-id` and `trust-node` respectively.
  * [\#3069](https://github.com/cosmos/cosmos-sdk/pull/3069) `--fee` flag renamed to `--fees` to support multiple coins
  * [\#3156](https://github.com/cosmos/cosmos-sdk/pull/3156) Remove unimplemented `gaiacli init` command
  * [\#2222] `gaiacli tx stake` -> `gaiacli tx staking`, `gaiacli query stake` -> `gaiacli query staking`
  * [\#1894](https://github.com/cosmos/cosmos-sdk/issues/1894) `version` command now shows latest commit, vendor dir hash, and build machine info.
  * [\#3320](https://github.com/cosmos/cosmos-sdk/pull/3320) Ensure all `gaiacli query` commands respect the `--output` and `--indent` flags

* Gaia
  * https://github.com/cosmos/cosmos-sdk/issues/2838 - Move store keys to constants
  * [\#3162](https://github.com/cosmos/cosmos-sdk/issues/3162) The `--gas` flag now takes `auto` instead of `simulate`
    in order to trigger a simulation of the tx before the actual execution.
  * [\#3285](https://github.com/cosmos/cosmos-sdk/pull/3285) New `gaiad tendermint version` to print libs versions
  * [\#1894](https://github.com/cosmos/cosmos-sdk/pull/1894) `version` command now shows latest commit, vendor dir hash, and build machine info.
  * [\#3249\(https://github.com/cosmos/cosmos-sdk/issues/3249) `tendermint`'s `show-validator` and `show-address` `--json` flags removed in favor of `--output-format=json`.

* SDK
  * [distribution] [\#3359](https://github.com/cosmos/cosmos-sdk/issues/3359) Always round down when calculating rewards-to-be-withdrawn in F1 fee distribution
  * [#3336](https://github.com/cosmos/cosmos-sdk/issues/3336) Ensure all SDK
  messages have their signature bytes contain canonical fields `value` and `type`.
  * [\#3333](https://github.com/cosmos/cosmos-sdk/issues/3333) - F1 storage efficiency improvements - automatic withdrawals when unbonded, historical reward reference counting
  * [staking] [\#2513](https://github.com/cosmos/cosmos-sdk/issues/2513) Validator power type from Dec -> Int
  * [staking] [\#3233](https://github.com/cosmos/cosmos-sdk/issues/3233) key and value now contain duplicate fields to simplify code
  * [\#3064](https://github.com/cosmos/cosmos-sdk/issues/3064) Sanitize `sdk.Coin` denom. Coins denoms are now case insensitive, i.e. 100fooToken equals to 100FOOTOKEN.
  * [\#3195](https://github.com/cosmos/cosmos-sdk/issues/3195) Allows custom configuration for syncable strategy
  * [\#3242](https://github.com/cosmos/cosmos-sdk/issues/3242) Fix infinite gas
    meter utilization during aborted ante handler executions.
  * [x/distribution] [\#3292](https://github.com/cosmos/cosmos-sdk/issues/3292) Enable or disable withdraw addresses with a parameter in the param store
  * [staking] [\#2222](https://github.com/cosmos/cosmos-sdk/issues/2222) `/stake` -> `/staking` module rename
  * [staking] [\#1268](https://github.com/cosmos/cosmos-sdk/issues/1268) `LooseTokens` -> `NotBondedTokens`
  * [staking] [\#1402](https://github.com/cosmos/cosmos-sdk/issues/1402) Redelegation and unbonding-delegation structs changed to include multiple an array of entries
  * [staking] [\#3289](https://github.com/cosmos/cosmos-sdk/issues/3289) misc renames:
    * `Validator.UnbondingMinTime` -> `Validator.UnbondingCompletionTime`
    * `Delegation` -> `Value` in `MsgCreateValidator` and `MsgDelegate`
    * `MsgBeginUnbonding` -> `MsgUndelegate`
  * [\#3315] Increase decimal precision to 18
  * [\#3323](https://github.com/cosmos/cosmos-sdk/issues/3323) Update to Tendermint 0.29.0
  * [\#3328](https://github.com/cosmos/cosmos-sdk/issues/3328) [x/gov] Remove redundant action tag

* Tendermint
  * [\#3298](https://github.com/cosmos/cosmos-sdk/issues/3298) Upgrade to Tendermint 0.28.0

FEATURES

* Gaia REST API (`gaiacli advanced rest-server`)
  * [\#3067](https://github.com/cosmos/cosmos-sdk/issues/3067) Add support for fees on transactions
  * [\#3069](https://github.com/cosmos/cosmos-sdk/pull/3069) Add a custom memo on transactions
  * [\#3027](https://github.com/cosmos/cosmos-sdk/issues/3027) Implement
  `/gov/proposals/{proposalID}/proposer` to query for a proposal's proposer.

* Gaia CLI  (`gaiacli`)
  * [\#2399](https://github.com/cosmos/cosmos-sdk/issues/2399) Implement `params` command to query slashing parameters.
  * [\#2730](https://github.com/cosmos/cosmos-sdk/issues/2730) Add tx search pagination parameter
  * [\#3027](https://github.com/cosmos/cosmos-sdk/issues/3027) Implement
  `query gov proposer [proposal-id]` to query for a proposal's proposer.
  * [\#3198](https://github.com/cosmos/cosmos-sdk/issues/3198) New `keys add --multisig` flag to store multisig keys locally.
  * [\#3198](https://github.com/cosmos/cosmos-sdk/issues/3198) New `multisign` command to generate multisig signatures.
  * [\#3198](https://github.com/cosmos/cosmos-sdk/issues/3198) New `sign --multisig` flag to enable multisig mode.
  * [\#2715](https://github.com/cosmos/cosmos-sdk/issues/2715) Reintroduce gaia server's insecure mode.
  * [\#3334](https://github.com/cosmos/cosmos-sdk/pull/3334) New `gaiad completion` and `gaiacli completion` to generate Bash/Zsh completion scripts.
  * [\#2607](https://github.com/cosmos/cosmos-sdk/issues/2607) Make `gaiacli config` handle the boolean `indent` flag to beautify commands JSON output.

* Gaia
  * [\#2182] [x/staking] Added querier for querying a single redelegation
  * [\#3305](https://github.com/cosmos/cosmos-sdk/issues/3305) Add support for
    vesting accounts at genesis.
  * [\#3198](https://github.com/cosmos/cosmos-sdk/issues/3198) [x/auth] Add multisig transactions support
  * [\#3198](https://github.com/cosmos/cosmos-sdk/issues/3198) `add-genesis-account` can take both account addresses and key names

* SDK
  - [\#3099](https://github.com/cosmos/cosmos-sdk/issues/3099) Implement F1 fee distribution
  - [\#2926](https://github.com/cosmos/cosmos-sdk/issues/2926) Add TxEncoder to client TxBuilder.
  * [\#2694](https://github.com/cosmos/cosmos-sdk/issues/2694) Vesting account implementation.
  * [\#2996](https://github.com/cosmos/cosmos-sdk/issues/2996) Update the `AccountKeeper` to contain params used in the context of
  the ante handler.
  * [\#3179](https://github.com/cosmos/cosmos-sdk/pull/3179) New CodeNoSignatures error code.
  * [\#3319](https://github.com/cosmos/cosmos-sdk/issues/3319) [x/distribution] Queriers for all distribution state worth querying; distribution query commands
  * [\#3356](https://github.com/cosmos/cosmos-sdk/issues/3356) [x/auth] bech32-ify accounts address in error message.

IMPROVEMENTS

* Gaia REST API
  * [\#3176](https://github.com/cosmos/cosmos-sdk/issues/3176) Validate tx/sign endpoint POST body.
  * [\#2948](https://github.com/cosmos/cosmos-sdk/issues/2948) Swagger UI now makes requests to light client node

* Gaia CLI  (`gaiacli`)
  * [\#3224](https://github.com/cosmos/cosmos-sdk/pull/3224) Support adding offline public keys to the keystore

* Gaia
  * [\#2186](https://github.com/cosmos/cosmos-sdk/issues/2186) Add Address Interface
  * [\#3158](https://github.com/cosmos/cosmos-sdk/pull/3158) Validate slashing genesis
  * [\#3172](https://github.com/cosmos/cosmos-sdk/pull/3172) Support minimum fees in a local testnet.
  * [\#3250](https://github.com/cosmos/cosmos-sdk/pull/3250) Refactor integration tests and increase coverage
  * [\#3248](https://github.com/cosmos/cosmos-sdk/issues/3248) Refactor tx fee
  model:
    * Validators specify minimum gas prices instead of minimum fees
    * Clients may provide either fees or gas prices directly
    * The gas prices of a tx must meet a validator's minimum
    * `gaiad start` and `gaia.toml` take --minimum-gas-prices flag and minimum-gas-price config key respectively.
  * [\#2859](https://github.com/cosmos/cosmos-sdk/issues/2859) Rename `TallyResult` in gov proposals to `FinalTallyResult`
  * [\#3286](https://github.com/cosmos/cosmos-sdk/pull/3286) Fix `gaiad gentx` printout of account's addresses, i.e. user bech32 instead of hex.
  * [\#3249\(https://github.com/cosmos/cosmos-sdk/issues/3249) `--json` flag removed, users should use `--output=json` instead.

* SDK
  * [\#3137](https://github.com/cosmos/cosmos-sdk/pull/3137) Add tag documentation
    for each module along with cleaning up a few existing tags in the governance,
    slashing, and staking modules.
  * [\#3093](https://github.com/cosmos/cosmos-sdk/issues/3093) Ante handler does no longer read all accounts in one go when processing signatures as signature
    verification may fail before last signature is checked.
  * [staking] [\#1402](https://github.com/cosmos/cosmos-sdk/issues/1402) Add for multiple simultaneous redelegations or unbonding-delegations within an unbonding period
  * [staking] [\#1268](https://github.com/cosmos/cosmos-sdk/issues/1268) staking spec rewrite

* CI
  * [\#2498](https://github.com/cosmos/cosmos-sdk/issues/2498) Added macos CI job to CircleCI
  * [#142](https://github.com/tendermint/devops/issues/142) Increased the number of blocks to be tested during multi-sim
  * [#147](https://github.com/tendermint/devops/issues/142) Added docker image build to CI

BUG FIXES

* Gaia CLI  (`gaiacli`)
  * [\#3141](https://github.com/cosmos/cosmos-sdk/issues/3141) Fix the bug in GetAccount when `len(res) == 0` and `err == nil`
  * [\#810](https://github.com/cosmos/cosmos-sdk/pull/3316) Fix regression in gaiacli config file handling

* Gaia
  * [\#3148](https://github.com/cosmos/cosmos-sdk/issues/3148) Fix `gaiad export` by adding a boolean to `NewGaiaApp` determining whether or not to load the latest version
  * [\#3181](https://github.com/cosmos/cosmos-sdk/issues/3181) Correctly reset total accum update height and jailed-validator bond height / unbonding height on export-for-zero-height
  * [\#3172](https://github.com/cosmos/cosmos-sdk/pull/3172) Fix parsing `gaiad.toml`
  when it already exists.
  * [\#3223](https://github.com/cosmos/cosmos-sdk/issues/3223) Fix unset governance proposal queues when importing state from old chain
  * [#3187](https://github.com/cosmos/cosmos-sdk/issues/3187) Fix `gaiad export`
  by resetting each validator's slashing period.

## 0.29.1

BUG FIXES

* SDK
  * [\#3207](https://github.com/cosmos/cosmos-sdk/issues/3207) - Fix token printing bug

## 0.29.0

BREAKING CHANGES

* Gaia
  * [\#3148](https://github.com/cosmos/cosmos-sdk/issues/3148) Fix `gaiad export` by adding a boolean to `NewGaiaApp` determining whether or not to load the latest version

* SDK
  * [\#3163](https://github.com/cosmos/cosmos-sdk/issues/3163) Withdraw commission on self bond removal


## 0.28.1

BREAKING CHANGES

* Gaia REST API (`gaiacli advanced rest-server`)
  * [lcd] [\#3045](https://github.com/cosmos/cosmos-sdk/pull/3045) Fix quoted json return on GET /keys (keys list)
  * [gaia-lite] [\#2191](https://github.com/cosmos/cosmos-sdk/issues/2191) Split `POST /stake/delegators/{delegatorAddr}/delegations` into `POST /stake/delegators/{delegatorAddr}/delegations`, `POST /stake/delegators/{delegatorAddr}/unbonding_delegations` and `POST /stake/delegators/{delegatorAddr}/redelegations`
  * [gaia-lite] [\#3056](https://github.com/cosmos/cosmos-sdk/pull/3056) `generate_only` and `simulate` have moved from query arguments to POST requests body.
* Tendermint
  * [tendermint] Now using Tendermint 0.27.3

FEATURES

* Gaia REST API (`gaiacli advanced rest-server`)
  * [slashing] [\#2399](https://github.com/cosmos/cosmos-sdk/issues/2399)  Implement `/slashing/parameters` endpoint to query slashing parameters.
* Gaia CLI  (`gaiacli`)
  * [gaiacli] [\#2399](https://github.com/cosmos/cosmos-sdk/issues/2399) Implement `params` command to query slashing parameters.
* SDK
  - [client] [\#2926](https://github.com/cosmos/cosmos-sdk/issues/2926) Add TxEncoder to client TxBuilder.
* Other
  - Introduced the logjack tool for saving logs w/ rotation

IMPROVEMENTS

* Gaia REST API (`gaiacli advanced rest-server`)
  * [\#2879](https://github.com/cosmos/cosmos-sdk/issues/2879), [\#2880](https://github.com/cosmos/cosmos-sdk/issues/2880) Update deposit and vote endpoints to perform a direct txs query
    when a given proposal is inactive and thus having votes and deposits removed
    from state.
* Gaia CLI  (`gaiacli`)
  * [\#2879](https://github.com/cosmos/cosmos-sdk/issues/2879), [\#2880](https://github.com/cosmos/cosmos-sdk/issues/2880) Update deposit and vote CLI commands to perform a direct txs query
    when a given proposal is inactive and thus having votes and deposits removed
    from state.
* Gaia
  * [\#3021](https://github.com/cosmos/cosmos-sdk/pull/3021) Add `--gentx-dir` to `gaiad collect-gentxs` to specify a directory from which collect and load gentxs. Add `--output-document` to `gaiad init` to allow one to redirect output to file.


## 0.28.0

BREAKING CHANGES

* Gaia CLI  (`gaiacli`)
  * [cli] [\#2595](https://github.com/cosmos/cosmos-sdk/issues/2595) Remove `keys new` in favor of `keys add` incorporating existing functionality with addition of key recovery functionality.
  * [cli] [\#2987](https://github.com/cosmos/cosmos-sdk/pull/2987) Add shorthand `-a` to `gaiacli keys show` and update docs
  * [cli] [\#2971](https://github.com/cosmos/cosmos-sdk/pull/2971) Additional verification when running `gaiad gentx`
  * [cli] [\#2734](https://github.com/cosmos/cosmos-sdk/issues/2734) Rewrite `gaiacli config`. It is now a non-interactive config utility.

* Gaia
  * [#128](https://github.com/tendermint/devops/issues/128) Updated CircleCI job to trigger website build on every push to master/develop.
  * [\#2994](https://github.com/cosmos/cosmos-sdk/pull/2994) Change wrong-password error message.
  * [\#3009](https://github.com/cosmos/cosmos-sdk/issues/3009) Added missing Gaia genesis verification
  * [#128](https://github.com/tendermint/devops/issues/128) Updated CircleCI job to trigger website build on every push to master/develop.
  * [\#2994](https://github.com/cosmos/cosmos-sdk/pull/2994) Change wrong-password error message.
  * [\#3009](https://github.com/cosmos/cosmos-sdk/issues/3009) Added missing Gaia genesis verification
  * [gas] [\#3052](https://github.com/cosmos/cosmos-sdk/issues/3052) Updated gas costs to more reasonable numbers

* SDK
  * [auth] [\#2952](https://github.com/cosmos/cosmos-sdk/issues/2952) Signatures are no longer serialized on chain with the account number and sequence number
  * [auth] [\#2952](https://github.com/cosmos/cosmos-sdk/issues/2952) Signatures are no longer serialized on chain with the account number and sequence number
  * [stake] [\#3055](https://github.com/cosmos/cosmos-sdk/issues/3055) Use address instead of bond height / intratxcounter for deduplication

FEATURES

* Gaia CLI  (`gaiacli`)
  * [\#2961](https://github.com/cosmos/cosmos-sdk/issues/2961) Add --force flag to gaiacli keys delete command to skip passphrase check and force key deletion unconditionally.

IMPROVEMENTS

* Gaia CLI  (`gaiacli`)
  * [\#2991](https://github.com/cosmos/cosmos-sdk/issues/2991) Fully validate transaction signatures during `gaiacli tx sign --validate-signatures`

* SDK
  * [\#1277](https://github.com/cosmos/cosmos-sdk/issues/1277) Complete bank module specification
  * [\#2963](https://github.com/cosmos/cosmos-sdk/issues/2963) Complete auth module specification
  * [\#2914](https://github.com/cosmos/cosmos-sdk/issues/2914) No longer withdraw validator rewards on bond/unbond, but rather move
  the rewards to the respective validator's pools.


BUG FIXES

* Gaia CLI  (`gaiacli`)
  * [\#2921](https://github.com/cosmos/cosmos-sdk/issues/2921) Fix `keys delete` inability to delete offline and ledger keys.

* Gaia
  * [\#3003](https://github.com/cosmos/cosmos-sdk/issues/3003) CollectStdTxs() must validate DelegatorAddr against genesis accounts.

* SDK
  * [\#2967](https://github.com/cosmos/cosmos-sdk/issues/2967) Change ordering of `mint.BeginBlocker` and `distr.BeginBlocker`, recalculate inflation each block
  * [\#3068](https://github.com/cosmos/cosmos-sdk/issues/3068) check for uint64 gas overflow during `Std#ValidateBasic`.
  * [\#3071](https://github.com/cosmos/cosmos-sdk/issues/3071) Catch overflow on block gas meter


## 0.27.0

BREAKING CHANGES

* Gaia REST API (`gaiacli advanced rest-server`)
  * [gaia-lite] [\#2819](https://github.com/cosmos/cosmos-sdk/pull/2819) Txs query param format is now: `/txs?tag=value` (removed '' wrapping the query parameter `value`)

* Gaia CLI  (`gaiacli`)
  * [cli] [\#2728](https://github.com/cosmos/cosmos-sdk/pull/2728) Seperate `tx` and `query` subcommands by module
  * [cli] [\#2727](https://github.com/cosmos/cosmos-sdk/pull/2727) Fix unbonding command flow
  * [cli] [\#2786](https://github.com/cosmos/cosmos-sdk/pull/2786) Fix redelegation command flow
  * [cli] [\#2829](https://github.com/cosmos/cosmos-sdk/pull/2829) add-genesis-account command now validates state when adding accounts
  * [cli] [\#2804](https://github.com/cosmos/cosmos-sdk/issues/2804) Check whether key exists before passing it on to `tx create-validator`.
  * [cli] [\#2874](https://github.com/cosmos/cosmos-sdk/pull/2874) `gaiacli tx sign` takes an optional `--output-document` flag to support output redirection.
  * [cli] [\#2875](https://github.com/cosmos/cosmos-sdk/pull/2875) Refactor `gaiad gentx` and avoid redirection to `gaiacli tx sign` for tx signing.

* Gaia
  * [mint] [\#2825] minting now occurs every block, inflation parameter updates still hourly

* SDK
  * [\#2752](https://github.com/cosmos/cosmos-sdk/pull/2752) Don't hardcode bondable denom.
  * [\#2701](https://github.com/cosmos/cosmos-sdk/issues/2701) Account numbers and sequence numbers in `auth` are now `uint64` instead of `int64`
  * [\#2019](https://github.com/cosmos/cosmos-sdk/issues/2019) Cap total number of signatures. Current per-transaction limit is 7, and if that is exceeded transaction is rejected.
  * [\#2801](https://github.com/cosmos/cosmos-sdk/pull/2801) Remove AppInit structure.
  * [\#2798](https://github.com/cosmos/cosmos-sdk/issues/2798) Governance API has miss-spelled English word in JSON response ('depositer' -> 'depositor')
  * [\#2943](https://github.com/cosmos/cosmos-sdk/pull/2943) Transaction action tags equal the message type. Staking EndBlocker tags are included.

* Tendermint
  * Update to Tendermint 0.27.0

FEATURES

* Gaia REST API (`gaiacli advanced rest-server`)
  * [gov] [\#2479](https://github.com/cosmos/cosmos-sdk/issues/2479) Added governance parameter
    query REST endpoints.

* Gaia CLI  (`gaiacli`)
  * [gov][cli] [\#2479](https://github.com/cosmos/cosmos-sdk/issues/2479) Added governance
    parameter query commands.
  * [stake][cli] [\#2027] Add CLI query command for getting all delegations to a specific validator.
  * [\#2840](https://github.com/cosmos/cosmos-sdk/pull/2840) Standardize CLI exports from modules

* Gaia
  * [app] [\#2791](https://github.com/cosmos/cosmos-sdk/issues/2791) Support export at a specific height, with `gaiad export --height=HEIGHT`.
  * [x/gov] [#2479](https://github.com/cosmos/cosmos-sdk/issues/2479) Implemented querier
  for getting governance parameters.
  * [app] [\#2663](https://github.com/cosmos/cosmos-sdk/issues/2663) - Runtime-assertable invariants
  * [app] [\#2791](https://github.com/cosmos/cosmos-sdk/issues/2791) Support export at a specific height, with `gaiad export --height=HEIGHT`.
  * [app] [\#2812](https://github.com/cosmos/cosmos-sdk/issues/2812) Support export alterations to prepare for restarting at zero-height

* SDK
  * [simulator] [\#2682](https://github.com/cosmos/cosmos-sdk/issues/2682) MsgEditValidator now looks at the validator's max rate, thus it now succeeds a significant portion of the time
  * [core] [\#2775](https://github.com/cosmos/cosmos-sdk/issues/2775) Add deliverTx maximum block gas limit


IMPROVEMENTS

* Gaia REST API (`gaiacli advanced rest-server`)
  * [gaia-lite] [\#2819](https://github.com/cosmos/cosmos-sdk/pull/2819) Tx search now supports multiple tags as query parameters
  * [\#2836](https://github.com/cosmos/cosmos-sdk/pull/2836) Expose LCD router to allow users to register routes there.

* Gaia CLI  (`gaiacli`)
  * [\#2749](https://github.com/cosmos/cosmos-sdk/pull/2749) Add --chain-id flag to gaiad testnet
  * [\#2819](https://github.com/cosmos/cosmos-sdk/pull/2819) Tx search now supports multiple tags as query parameters

* Gaia
  * [\#2772](https://github.com/cosmos/cosmos-sdk/issues/2772) Update BaseApp to not persist state when the ante handler fails on DeliverTx.
  * [\#2773](https://github.com/cosmos/cosmos-sdk/issues/2773) Require moniker to be provided on `gaiad init`.
  * [\#2672](https://github.com/cosmos/cosmos-sdk/issues/2672) [Makefile] Updated for better Windows compatibility and ledger support logic, get_tools was rewritten as a cross-compatible Makefile.
  * [\#2766](https://github.com/cosmos/cosmos-sdk/issues/2766) [Makefile] Added goimports tool to get_tools. Get_tools now only builds new versions if binaries are missing.
  * [#110](https://github.com/tendermint/devops/issues/110) Updated CircleCI job to trigger website build when cosmos docs are updated.

* SDK
 & [x/mock/simulation] [\#2720] major cleanup, introduction of helper objects, reorganization
 * [\#2821](https://github.com/cosmos/cosmos-sdk/issues/2821) Codespaces are now strings
 * [types] [\#2776](https://github.com/cosmos/cosmos-sdk/issues/2776) Improve safety of `Coin` and `Coins` types. Various functions
 and methods will panic when a negative amount is discovered.
 * [\#2815](https://github.com/cosmos/cosmos-sdk/issues/2815) Gas unit fields changed from `int64` to `uint64`.
 * [\#2821](https://github.com/cosmos/cosmos-sdk/issues/2821) Codespaces are now strings
 * [\#2779](https://github.com/cosmos/cosmos-sdk/issues/2779) Introduce `ValidateBasic` to the `Tx` interface and call it in the ante
 handler.
 * [\#2825](https://github.com/cosmos/cosmos-sdk/issues/2825) More staking and distribution invariants
 * [\#2912](https://github.com/cosmos/cosmos-sdk/issues/2912) Print commit ID in hex when commit is synced.

* Tendermint
 * [\#2796](https://github.com/cosmos/cosmos-sdk/issues/2796) Update to go-amino 0.14.1


BUG FIXES

* Gaia REST API (`gaiacli advanced rest-server`)
  * [gaia-lite] [\#2868](https://github.com/cosmos/cosmos-sdk/issues/2868) Added handler for governance tally endpoint
  * [\#2907](https://github.com/cosmos/cosmos-sdk/issues/2907) Refactor and fix the way Gaia Lite is started.

* Gaia
  * [\#2723] Use `cosmosvalcons` Bech32 prefix in `tendermint show-address`
  * [\#2742](https://github.com/cosmos/cosmos-sdk/issues/2742) Fix time format of TimeoutCommit override
  * [\#2898](https://github.com/cosmos/cosmos-sdk/issues/2898) Remove redundant '$' in docker-compose.yml

* SDK
  * [\#2733](https://github.com/cosmos/cosmos-sdk/issues/2733) [x/gov, x/mock/simulation] Fix governance simulation, update x/gov import/export
  * [\#2854](https://github.com/cosmos/cosmos-sdk/issues/2854) [x/bank] Remove unused bank.MsgIssue, prevent possible panic
  * [\#2884](https://github.com/cosmos/cosmos-sdk/issues/2884) [docs/examples] Fix `basecli version` panic

* Tendermint
  * [\#2797](https://github.com/tendermint/tendermint/pull/2797) AddressBook requires addresses to have IDs; Do not crap out immediately after sending pex addrs in seed mode

## 0.26.0

BREAKING CHANGES

* Gaia
  * [gaiad init] [\#2602](https://github.com/cosmos/cosmos-sdk/issues/2602) New genesis workflow

* SDK
  * [simulation] [\#2665](https://github.com/cosmos/cosmos-sdk/issues/2665) only argument to sdk.Invariant is now app

* Tendermint
  * Upgrade to version 0.26.0

FEATURES

* Gaia CLI  (`gaiacli`)
  * [cli] [\#2569](https://github.com/cosmos/cosmos-sdk/pull/2569) Add commands to query validator unbondings and redelegations
  * [cli] [\#2569](https://github.com/cosmos/cosmos-sdk/pull/2569) Add commands to query validator unbondings and redelegations
  * [cli] [\#2524](https://github.com/cosmos/cosmos-sdk/issues/2524) Add support offline mode to `gaiacli tx sign`. Lookups are not performed if the flag `--offline` is on.
  * [cli] [\#2558](https://github.com/cosmos/cosmos-sdk/issues/2558) Rename --print-sigs to --validate-signatures. It now performs a complete set of sanity checks and reports to the user. Also added --print-signature-only to print the signature only, not the whole transaction.
  * [cli] [\#2704](https://github.com/cosmos/cosmos-sdk/pull/2704) New add-genesis-account convenience command to populate genesis.json with genesis accounts.

* SDK
  * [\#1336](https://github.com/cosmos/cosmos-sdk/issues/1336) Mechanism for SDK Users to configure their own Bech32 prefixes instead of using the default cosmos prefixes.

IMPROVEMENTS

* Gaia
 * [\#2637](https://github.com/cosmos/cosmos-sdk/issues/2637) [x/gov] Switched inactive and active proposal queues to an iterator based queue

* SDK
 * [\#2573](https://github.com/cosmos/cosmos-sdk/issues/2573) [x/distribution] add accum invariance
 * [\#2556](https://github.com/cosmos/cosmos-sdk/issues/2556) [x/mock/simulation] Fix debugging output
 * [\#2396](https://github.com/cosmos/cosmos-sdk/issues/2396) [x/mock/simulation] Change parameters to get more slashes
 * [\#2617](https://github.com/cosmos/cosmos-sdk/issues/2617) [x/mock/simulation] Randomize all genesis parameters
 * [\#2669](https://github.com/cosmos/cosmos-sdk/issues/2669) [x/stake] Added invarant check to make sure validator's power aligns with its spot in the power store.
 * [\#1924](https://github.com/cosmos/cosmos-sdk/issues/1924) [x/mock/simulation] Use a transition matrix for block size
 * [\#2660](https://github.com/cosmos/cosmos-sdk/issues/2660) [x/mock/simulation] Staking transactions get tested far more frequently
 * [\#2610](https://github.com/cosmos/cosmos-sdk/issues/2610) [x/stake] Block redelegation to and from the same validator
 * [\#2652](https://github.com/cosmos/cosmos-sdk/issues/2652) [x/auth] Add benchmark for get and set account
 * [\#2685](https://github.com/cosmos/cosmos-sdk/issues/2685) [store] Add general merkle absence proof (also for empty substores)
 * [\#2708](https://github.com/cosmos/cosmos-sdk/issues/2708) [store] Disallow setting nil values

BUG FIXES

* Gaia
 * [\#2670](https://github.com/cosmos/cosmos-sdk/issues/2670) [x/stake] fixed incorrect `IterateBondedValidators` and split into two functions: `IterateBondedValidators` and `IterateLastBlockConsValidators`
 * [\#2691](https://github.com/cosmos/cosmos-sdk/issues/2691) Fix local testnet creation by using a single canonical genesis time
 * [\#2648](https://github.com/cosmos/cosmos-sdk/issues/2648) [gaiad] Fix `gaiad export` / `gaiad import` consistency, test in CI

* SDK
 * [\#2625](https://github.com/cosmos/cosmos-sdk/issues/2625) [x/gov] fix AppendTag function usage error
 * [\#2677](https://github.com/cosmos/cosmos-sdk/issues/2677) [x/stake, x/distribution] various staking/distribution fixes as found by the simulator
 * [\#2674](https://github.com/cosmos/cosmos-sdk/issues/2674) [types] Fix coin.IsLT() impl, coins.IsLT() impl, and renamed coins.Is\* to coins.IsAll\* (see [\#2686](https://github.com/cosmos/cosmos-sdk/issues/2686))
 * [\#2711](https://github.com/cosmos/cosmos-sdk/issues/2711) [x/stake] Add commission data to `MsgCreateValidator` signature bytes.
 * Temporarily disable insecure mode for Gaia Lite

## 0.25.0

*October 24th, 2018*

BREAKING CHANGES

* Gaia REST API (`gaiacli advanced rest-server`)
    * [x/stake] Validator.Owner renamed to Validator.Operator
    * [\#595](https://github.com/cosmos/cosmos-sdk/issues/595) Connections to the REST server are now secured using Transport Layer Security by default. The --insecure flag is provided to switch back to insecure HTTP.
    * [gaia-lite] [\#2258](https://github.com/cosmos/cosmos-sdk/issues/2258) Split `GET stake/delegators/{delegatorAddr}` into `GET stake/delegators/{delegatorAddr}/delegations`, `GET stake/delegators/{delegatorAddr}/unbonding_delegations` and `GET stake/delegators/{delegatorAddr}/redelegations`

* Gaia CLI  (`gaiacli`)
    * [x/stake] Validator.Owner renamed to Validator.Operator
    * [cli] unsafe_reset_all, show_validator, and show_node_id have been renamed to unsafe-reset-all, show-validator, and show-node-id
    * [cli] [\#1983](https://github.com/cosmos/cosmos-sdk/issues/1983) --print-response now defaults to true in commands that create and send a transaction
    * [cli] [\#1983](https://github.com/cosmos/cosmos-sdk/issues/1983) you can now pass --pubkey or --address to gaiacli keys show to return a plaintext representation of the key's address or public key for use with other commands
    * [cli] [\#2061](https://github.com/cosmos/cosmos-sdk/issues/2061) changed proposalID in governance REST endpoints to proposal-id
    * [cli] [\#2014](https://github.com/cosmos/cosmos-sdk/issues/2014) `gaiacli advanced` no longer exists - to access `ibc`, `rest-server`, and `validator-set` commands use `gaiacli ibc`, `gaiacli rest-server`, and `gaiacli tendermint`, respectively
    * [makefile] `get_vendor_deps` no longer updates lock file it just updates vendor directory. Use `update_vendor_deps` to update the lock file. [#2152](https://github.com/cosmos/cosmos-sdk/pull/2152)
    * [cli] [\#2221](https://github.com/cosmos/cosmos-sdk/issues/2221) All commands that
    utilize a validator's operator address must now use the new Bech32 prefix,
    `cosmosvaloper`.
    * [cli] [\#2190](https://github.com/cosmos/cosmos-sdk/issues/2190) `gaiacli init --gen-txs` is now `gaiacli init --with-txs` to reduce confusion
    * [cli] [\#2073](https://github.com/cosmos/cosmos-sdk/issues/2073) --from can now be either an address or a key name
    * [cli] [\#1184](https://github.com/cosmos/cosmos-sdk/issues/1184) Subcommands reorganisation, see [\#2390](https://github.com/cosmos/cosmos-sdk/pull/2390) for a comprehensive list of changes.
    * [cli] [\#2524](https://github.com/cosmos/cosmos-sdk/issues/2524) Add support offline mode to `gaiacli tx sign`. Lookups are not performed if the flag `--offline` is on.
    * [cli] [\#2570](https://github.com/cosmos/cosmos-sdk/pull/2570) Add commands to query deposits on proposals

* Gaia
    * Make the transient store key use a distinct store key. [#2013](https://github.com/cosmos/cosmos-sdk/pull/2013)
    * [x/stake] [\#1901](https://github.com/cosmos/cosmos-sdk/issues/1901) Validator type's Owner field renamed to Operator; Validator's GetOwner() renamed accordingly to comply with the SDK's Validator interface.
    * [docs] [#2001](https://github.com/cosmos/cosmos-sdk/pull/2001) Update slashing spec for slashing period
    * [x/stake, x/slashing] [#1305](https://github.com/cosmos/cosmos-sdk/issues/1305) - Rename "revoked" to "jailed"
    * [x/stake] [#1676] Revoked and jailed validators put into the unbonding state
    * [x/stake] [#1877] Redelegations/unbonding-delegation from unbonding validator have reduced time
    * [x/slashing] [\#1789](https://github.com/cosmos/cosmos-sdk/issues/1789) Slashing changes for Tendermint validator set offset (NextValSet)
    * [x/stake] [\#2040](https://github.com/cosmos/cosmos-sdk/issues/2040) Validator
    operator type has now changed to `sdk.ValAddress`
    * [x/stake] [\#2221](https://github.com/cosmos/cosmos-sdk/issues/2221) New
    Bech32 prefixes have been introduced for a validator's consensus address and
    public key: `cosmosvalcons` and `cosmosvalconspub` respectively. Also, existing Bech32 prefixes have been
    renamed for accounts and validator operators:
      * `cosmosaccaddr` / `cosmosaccpub` => `cosmos` / `cosmospub`
      * `cosmosvaladdr` / `cosmosvalpub` => `cosmosvaloper` / `cosmosvaloperpub`
    * [x/stake] [#1013] TendermintUpdates now uses transient store
    * [x/stake] [\#2435](https://github.com/cosmos/cosmos-sdk/issues/2435) Remove empty bytes from the ValidatorPowerRank store key
    * [x/gov] [\#2195](https://github.com/cosmos/cosmos-sdk/issues/2195) Governance uses BFT Time
    * [x/gov] [\#2256](https://github.com/cosmos/cosmos-sdk/issues/2256) Removed slashing for governance non-voting validators
    * [simulation] [\#2162](https://github.com/cosmos/cosmos-sdk/issues/2162) Added back correct supply invariants
    * [x/slashing] [\#2430](https://github.com/cosmos/cosmos-sdk/issues/2430) Simulate more slashes, check if validator is jailed before jailing
    * [x/stake] [\#2393](https://github.com/cosmos/cosmos-sdk/issues/2393) Removed `CompleteUnbonding` and `CompleteRedelegation` Msg types, and instead added unbonding/redelegation queues to endblocker
    * [x/mock/simulation] [\#2501](https://github.com/cosmos/cosmos-sdk/issues/2501) Simulate transactions & invariants for fee distribution, and fix bugs discovered in the process
      * [x/auth] Simulate random fee payments
      * [cmd/gaia/app] Simulate non-zero inflation
      * [x/stake] Call hooks correctly in several cases related to delegation/validator updates
      * [x/stake] Check full supply invariants, including yet-to-be-withdrawn fees
      * [x/stake] Remove no-longer-in-use store key
      * [x/slashing] Call hooks correctly when a validator is slashed
      * [x/slashing] Truncate withdrawals (unbonding, redelegation) and burn change
      * [x/mock/simulation] Ensure the simulation cannot set a proposer address of nil
      * [x/mock/simulation] Add more event logs on begin block / end block for clarity
      * [x/mock/simulation] Correctly set validator power in abci.RequestBeginBlock
      * [x/minting] Correctly call stake keeper to track inflated supply
      * [x/distribution] Sanity check for nonexistent rewards
      * [x/distribution] Truncate withdrawals and return change to the community pool
      * [x/distribution] Add sanity checks for incorrect accum / total accum relations
      * [x/distribution] Correctly calculate total power using Tendermint updates
      * [x/distribution] Simulate withdrawal transactions
      * [x/distribution] Fix a bug where the fee pool was not correctly tracked on WithdrawDelegatorRewardsAll
    * [x/stake] [\#1673](https://github.com/cosmos/cosmos-sdk/issues/1673) Validators are no longer deleted until they can no longer possibly be slashed
    * [\#1890](https://github.com/cosmos/cosmos-sdk/issues/1890) Start chain with initial state + sequence of transactions
      * [cli] Rename `gaiad init gentx` to `gaiad gentx`.
      * [cli] Add `--skip-genesis` flag to `gaiad init` to prevent `genesis.json` generation.
      * Drop `GenesisTx` in favor of a signed `StdTx` with only one `MsgCreateValidator` message.
      * [cli] Port `gaiad init` and `gaiad testnet` to work with `StdTx` genesis transactions.
      * [cli] Add `--moniker` flag to `gaiad init` to override moniker when generating `genesis.json` - i.e. it takes effect when running with the `--with-txs` flag, it is ignored otherwise.

* SDK
    * [core] [\#2219](https://github.com/cosmos/cosmos-sdk/issues/2219) Update to Tendermint 0.24.0
      * Validator set updates delayed by one block
      * BFT timestamp that can safely be used by applications
      * Fixed maximum block size enforcement
    * [core] [\#1807](https://github.com/cosmos/cosmos-sdk/issues/1807) Switch from use of rational to decimal
    * [types] [\#1901](https://github.com/cosmos/cosmos-sdk/issues/1901) Validator interface's GetOwner() renamed to GetOperator()
    * [x/slashing] [#2122](https://github.com/cosmos/cosmos-sdk/pull/2122) - Implement slashing period
    * [types] [\#2119](https://github.com/cosmos/cosmos-sdk/issues/2119) Parsed error messages and ABCI log errors to make     them more human readable.
    * [types] [\#2407](https://github.com/cosmos/cosmos-sdk/issues/2407) MulInt method added to big decimal in order to improve efficiency of slashing
    * [simulation] Rename TestAndRunTx to Operation [#2153](https://github.com/cosmos/cosmos-sdk/pull/2153)
    * [simulation] Remove log and testing.TB from Operation and Invariants, in favor of using errors [\#2282](https://github.com/cosmos/cosmos-sdk/issues/2282)
    * [simulation] Remove usage of keys and addrs in the types, in favor of simulation.Account [\#2384](https://github.com/cosmos/cosmos-sdk/issues/2384)
    * [tools] Removed gocyclo [#2211](https://github.com/cosmos/cosmos-sdk/issues/2211)
    * [baseapp] Remove `SetTxDecoder` in favor of requiring the decoder be set in baseapp initialization. [#1441](https://github.com/cosmos/cosmos-sdk/issues/1441)
    * [baseapp] [\#1921](https://github.com/cosmos/cosmos-sdk/issues/1921) Add minimumFees field to BaseApp.
    * [store] Change storeInfo within the root multistore to use tmhash instead of ripemd160 [\#2308](https://github.com/cosmos/cosmos-sdk/issues/2308)
    * [codec] [\#2324](https://github.com/cosmos/cosmos-sdk/issues/2324) All referrences to wire have been renamed to codec. Additionally, wire.NewCodec is now codec.New().
    * [types] [\#2343](https://github.com/cosmos/cosmos-sdk/issues/2343) Make sdk.Msg have a names field, to facilitate automatic tagging.
    * [baseapp] [\#2366](https://github.com/cosmos/cosmos-sdk/issues/2366) Automatically add action tags to all messages
    * [x/auth] [\#2377](https://github.com/cosmos/cosmos-sdk/issues/2377) auth.StdSignMsg -> txbuilder.StdSignMsg
    * [x/staking] [\#2244](https://github.com/cosmos/cosmos-sdk/issues/2244) staking now holds a consensus-address-index instead of a consensus-pubkey-index
    * [x/staking] [\#2236](https://github.com/cosmos/cosmos-sdk/issues/2236) more distribution hooks for distribution
    * [x/stake] [\#2394](https://github.com/cosmos/cosmos-sdk/issues/2394) Split up UpdateValidator into distinct state transitions applied only in EndBlock
    * [x/slashing] [\#2480](https://github.com/cosmos/cosmos-sdk/issues/2480) Fix signing info handling bugs & faulty slashing
    * [x/stake] [\#2412](https://github.com/cosmos/cosmos-sdk/issues/2412) Added an unbonding validator queue to EndBlock to automatically update validator.Status when finished Unbonding
    * [x/stake] [\#2500](https://github.com/cosmos/cosmos-sdk/issues/2500) Block conflicting redelegations until we add an index
    * [x/params] Global Paramstore refactored
    * [types] [\#2506](https://github.com/cosmos/cosmos-sdk/issues/2506) sdk.Dec MarshalJSON now marshals as a normal Decimal, with 10 digits of decimal precision
    * [x/stake] [\#2508](https://github.com/cosmos/cosmos-sdk/issues/2508) Utilize Tendermint power for validator power key
    * [x/stake] [\#2531](https://github.com/cosmos/cosmos-sdk/issues/2531) Remove all inflation logic
    * [x/mint] [\#2531](https://github.com/cosmos/cosmos-sdk/issues/2531) Add minting module and inflation logic
    * [x/auth] [\#2540](https://github.com/cosmos/cosmos-sdk/issues/2540) Rename `AccountMapper` to `AccountKeeper`.
    * [types] [\#2456](https://github.com/cosmos/cosmos-sdk/issues/2456) Renamed msg.Name() and msg.Type() to msg.Type() and msg.Route() respectively

* Tendermint
  * Update tendermint version from v0.23.0 to v0.25.0, notable changes
    * Mempool now won't build too large blocks, or too computationally expensive blocks
    * Maximum tx sizes and gas are now removed, and are implicitly the blocks maximums
    * ABCI validators no longer send the pubkey. The pubkey is only sent in validator updates
    * Validator set changes are now delayed by one block
    * Block header now includes the next validator sets hash
    * BFT time is implemented
    * Secp256k1 signature format has changed
    * There is now a threshold multisig format
    * See the [tendermint changelog](https://github.com/tendermint/tendermint/blob/master/CHANGELOG.md) for other changes.

FEATURES

* Gaia REST API (`gaiacli advanced rest-server`)
  * [gaia-lite] Endpoints to query staking pool and params
  * [gaia-lite] [\#2110](https://github.com/cosmos/cosmos-sdk/issues/2110) Add support for `simulate=true` requests query argument to endpoints that send txs to run simulations of transactions
  * [gaia-lite] [\#966](https://github.com/cosmos/cosmos-sdk/issues/966) Add support for `generate_only=true` query argument to generate offline unsigned transactions
  * [gaia-lite] [\#1953](https://github.com/cosmos/cosmos-sdk/issues/1953) Add /sign endpoint to sign transactions generated with `generate_only=true`.
  * [gaia-lite] [\#1954](https://github.com/cosmos/cosmos-sdk/issues/1954) Add /broadcast endpoint to broadcast transactions signed by the /sign endpoint.
  * [gaia-lite] [\#2113](https://github.com/cosmos/cosmos-sdk/issues/2113) Rename `/accounts/{address}/send` to `/bank/accounts/{address}/transfers`, rename `/accounts/{address}` to `/auth/accounts/{address}`, replace `proposal-id` with `proposalId` in all gov endpoints
  * [gaia-lite] [\#2478](https://github.com/cosmos/cosmos-sdk/issues/2478) Add query gov proposal's deposits endpoint
  * [gaia-lite] [\#2477](https://github.com/cosmos/cosmos-sdk/issues/2477) Add query validator's outgoing redelegations and unbonding delegations endpoints

* Gaia CLI  (`gaiacli`)
  * [cli] Cmds to query staking pool and params
  * [gov][cli] [\#2062](https://github.com/cosmos/cosmos-sdk/issues/2062) added `--proposal` flag to `submit-proposal` that allows a JSON file containing a proposal to be passed in
  * [\#2040](https://github.com/cosmos/cosmos-sdk/issues/2040) Add `--bech` to `gaiacli keys show` and respective REST endpoint to
  provide desired Bech32 prefix encoding
  * [cli] [\#2047](https://github.com/cosmos/cosmos-sdk/issues/2047) [\#2306](https://github.com/cosmos/cosmos-sdk/pull/2306) Passing --gas=simulate triggers a simulation of the tx before the actual execution.
  The gas estimate obtained via the simulation will be used as gas limit in the actual execution.
  * [cli] [\#2047](https://github.com/cosmos/cosmos-sdk/issues/2047) The --gas-adjustment flag can be used to adjust the estimate obtained via the simulation triggered by --gas=simulate.
  * [cli] [\#2110](https://github.com/cosmos/cosmos-sdk/issues/2110) Add --dry-run flag to perform a simulation of a transaction without broadcasting it. The --gas flag is ignored as gas would be automatically estimated.
  * [cli] [\#2204](https://github.com/cosmos/cosmos-sdk/issues/2204) Support generating and broadcasting messages with multiple signatures via command line:
    * [\#966](https://github.com/cosmos/cosmos-sdk/issues/966) Add --generate-only flag to build an unsigned transaction and write it to STDOUT.
    * [\#1953](https://github.com/cosmos/cosmos-sdk/issues/1953) New `sign` command to sign transactions generated with the --generate-only flag.
    * [\#1954](https://github.com/cosmos/cosmos-sdk/issues/1954) New `broadcast` command to broadcast transactions generated offline and signed with the `sign` command.
  * [cli] [\#2220](https://github.com/cosmos/cosmos-sdk/issues/2220) Add `gaiacli config` feature to interactively create CLI config files to reduce the number of required flags
  * [stake][cli] [\#1672](https://github.com/cosmos/cosmos-sdk/issues/1672) Introduced
  new commission flags for validator commands `create-validator` and `edit-validator`.
  * [stake][cli] [\#1890](https://github.com/cosmos/cosmos-sdk/issues/1890) Add `--genesis-format` flag to `gaiacli tx create-validator` to produce transactions in genesis-friendly format.
  * [cli][\#2554](https://github.com/cosmos/cosmos-sdk/issues/2554) Make `gaiacli keys show` multisig ready.

* Gaia
  * [cli] [\#2170](https://github.com/cosmos/cosmos-sdk/issues/2170) added ability to show the node's address via `gaiad tendermint show-address`
  * [simulation] [\#2313](https://github.com/cosmos/cosmos-sdk/issues/2313) Reworked `make test_sim_gaia_slow` to `make test_sim_gaia_full`, now simulates from multiple starting seeds in parallel
  * [cli] [\#1921] (https://github.com/cosmos/cosmos-sdk/issues/1921)
    * New configuration file `gaiad.toml` is now created to host Gaia-specific configuration.
    * New --minimum_fees/minimum_fees flag/config option to set a minimum fee.

* SDK
  * [querier] added custom querier functionality, so ABCI query requests can be handled by keepers
  * [simulation] [\#1924](https://github.com/cosmos/cosmos-sdk/issues/1924) allow operations to specify future operations
  * [simulation] [\#1924](https://github.com/cosmos/cosmos-sdk/issues/1924) Add benchmarking capabilities, with makefile commands "test_sim_gaia_benchmark, test_sim_gaia_profile"
  * [simulation] [\#2349](https://github.com/cosmos/cosmos-sdk/issues/2349) Add time-based future scheduled operations to simulator
  * [x/auth] [\#2376](https://github.com/cosmos/cosmos-sdk/issues/2376) Remove FeePayer() from StdTx
  * [x/stake] [\#1672](https://github.com/cosmos/cosmos-sdk/issues/1672) Implement
  basis for the validator commission model.
  * [x/auth] Support account removal in the account mapper.


IMPROVEMENTS
* [tools] Improved terraform and ansible scripts for infrastructure deployment
* [tools] Added ansible script to enable process core dumps

* Gaia REST API (`gaiacli advanced rest-server`)
    * [x/stake] [\#2000](https://github.com/cosmos/cosmos-sdk/issues/2000) Added tests for new staking endpoints
    * [gaia-lite] [\#2445](https://github.com/cosmos/cosmos-sdk/issues/2445) Standarized REST error responses
    * [gaia-lite] Added example to Swagger specification for /keys/seed.
    * [x/stake] Refactor REST utils

* Gaia CLI  (`gaiacli`)
    * [cli] [\#2060](https://github.com/cosmos/cosmos-sdk/issues/2060) removed `--select` from `block` command
    * [cli] [\#2128](https://github.com/cosmos/cosmos-sdk/issues/2128) fixed segfault when exporting directly after `gaiad init`
    * [cli] [\#1255](https://github.com/cosmos/cosmos-sdk/issues/1255) open KeyBase in read-only mode
     for query-purpose CLI commands
    * [docs] Added commands for querying governance deposits, votes and tally

* Gaia
    * [x/stake] [#2023](https://github.com/cosmos/cosmos-sdk/pull/2023) Terminate iteration loop in `UpdateBondedValidators` and `UpdateBondedValidatorsFull` when the first revoked validator is encountered and perform a sanity check.
    * [x/auth] Signature verification's gas cost now accounts for pubkey type. [#2046](https://github.com/tendermint/tendermint/pull/2046)
    * [x/stake] [x/slashing] Ensure delegation invariants to jailed validators [#1883](https://github.com/cosmos/cosmos-sdk/issues/1883).
    * [x/stake] Improve speed of GetValidator, which was shown to be a performance bottleneck. [#2046](https://github.com/tendermint/tendermint/pull/2200)
    * [x/stake] [\#2435](https://github.com/cosmos/cosmos-sdk/issues/2435) Improve memory efficiency of getting the various store keys
    * [genesis] [\#2229](https://github.com/cosmos/cosmos-sdk/issues/2229) Ensure that there are no duplicate accounts or validators in the genesis state.
    * [genesis] [\#2450](https://github.com/cosmos/cosmos-sdk/issues/2450) Validate staking genesis parameters.
    * Add SDK validation to `config.toml` (namely disabling `create_empty_blocks`) [\#1571](https://github.com/cosmos/cosmos-sdk/issues/1571)
    * [\#1941](https://github.com/cosmos/cosmos-sdk/issues/1941)(https://github.com/cosmos/cosmos-sdk/issues/1941) Version is now inferred via `git describe --tags`.
    * [x/distribution] [\#1671](https://github.com/cosmos/cosmos-sdk/issues/1671) add distribution types and tests

* SDK
    * [tools] Make get_vendor_deps deletes `.vendor-new` directories, in case scratch files are present.
    * [spec] Added simple piggy bank distribution spec
    * [cli] [\#1632](https://github.com/cosmos/cosmos-sdk/issues/1632) Add integration tests to ensure `basecoind init && basecoind` start sequences run successfully for both `democoin` and `basecoin` examples.
    * [store] Speedup IAVL iteration, and consequently everything that requires IAVL iteration. [#2143](https://github.com/cosmos/cosmos-sdk/issues/2143)
    * [store] [\#1952](https://github.com/cosmos/cosmos-sdk/issues/1952), [\#2281](https://github.com/cosmos/cosmos-sdk/issues/2281) Update IAVL dependency to v0.11.0
    * [simulation] Make timestamps randomized [#2153](https://github.com/cosmos/cosmos-sdk/pull/2153)
    * [simulation] Make logs not just pure strings, speeding it up by a large factor at greater block heights [\#2282](https://github.com/cosmos/cosmos-sdk/issues/2282)
    * [simulation] Add a concept of weighting the operations [\#2303](https://github.com/cosmos/cosmos-sdk/issues/2303)
    * [simulation] Logs get written to file if large, and also get printed on panics [\#2285](https://github.com/cosmos/cosmos-sdk/issues/2285)
    * [simulation] Bank simulations now makes testing auth configurable [\#2425](https://github.com/cosmos/cosmos-sdk/issues/2425)
    * [gaiad] [\#1992](https://github.com/cosmos/cosmos-sdk/issues/1992) Add optional flag to `gaiad testnet` to make config directory of daemon (default `gaiad`) and cli (default `gaiacli`) configurable
    * [x/stake] Add stake `Queriers` for Gaia-lite endpoints. This increases the staking endpoints performance by reusing the staking `keeper` logic for queries. [#2249](https://github.com/cosmos/cosmos-sdk/pull/2149)
    * [store] [\#2017](https://github.com/cosmos/cosmos-sdk/issues/2017) Refactor
    gas iterator gas consumption to only consume gas for iterator creation and `Next`
    calls which includes dynamic consumption of value length.
    * [types/decimal] [\#2378](https://github.com/cosmos/cosmos-sdk/issues/2378) - Added truncate functionality to decimal
    * [client] [\#1184](https://github.com/cosmos/cosmos-sdk/issues/1184) Remove unused `client/tx/sign.go`.
    * [tools] [\#2464](https://github.com/cosmos/cosmos-sdk/issues/2464) Lock binary dependencies to a specific version
    * #2573 [x/distribution] add accum invariance

BUG FIXES

* Gaia CLI  (`gaiacli`)
    * [cli] [\#1997](https://github.com/cosmos/cosmos-sdk/issues/1997) Handle panics gracefully when `gaiacli stake {delegation,unbond}` fail to unmarshal delegation.
    * [cli] [\#2265](https://github.com/cosmos/cosmos-sdk/issues/2265) Fix JSON formatting of the `gaiacli send` command.
    * [cli] [\#2547](https://github.com/cosmos/cosmos-sdk/issues/2547) Mark --to and --amount as required flags for `gaiacli tx send`.

* Gaia
  * [x/stake] Return correct Tendermint validator update set on `EndBlocker` by not
  including non previously bonded validators that have zero power. [#2189](https://github.com/cosmos/cosmos-sdk/issues/2189)
  * [docs] Fixed light client section links

* SDK
    * [\#1988](https://github.com/cosmos/cosmos-sdk/issues/1988) Make us compile on OpenBSD (disable ledger) [#1988] (https://github.com/cosmos/cosmos-sdk/issues/1988)
    * [\#2105](https://github.com/cosmos/cosmos-sdk/issues/2105) Fix DB Iterator leak, which may leak a go routine.
    * [ledger] [\#2064](https://github.com/cosmos/cosmos-sdk/issues/2064) Fix inability to sign and send transactions via the LCD by
    loading a Ledger device at runtime.
    * [\#2158](https://github.com/cosmos/cosmos-sdk/issues/2158) Fix non-deterministic ordering of validator iteration when slashing in `gov EndBlocker`
    * [simulation] [\#1924](https://github.com/cosmos/cosmos-sdk/issues/1924) Make simulation stop on SIGTERM
    * [\#2388](https://github.com/cosmos/cosmos-sdk/issues/2388) Remove dependency on deprecated tendermint/tmlibs repository.
    * [\#2416](https://github.com/cosmos/cosmos-sdk/issues/2416) Refactored `InitializeTestLCD` to properly include proposing validator in genesis state.
    * #2573 [x/distribution] accum invariance bugfix
    * #2573 [x/slashing] unbonding-delegation slashing invariance bugfix

## 0.24.2

*August 22nd, 2018*

BUG FIXES

* Tendermint
  - Fix unbounded consensus WAL growth

## 0.24.1

*August 21st, 2018*

BUG FIXES

* Gaia
  - [x/slashing] Evidence tracking now uses validator address instead of validator pubkey

## 0.24.0

*August 13th, 2018*

BREAKING CHANGES

* Gaia REST API (`gaiacli advanced rest-server`)
  - [x/stake] [\#1880](https://github.com/cosmos/cosmos-sdk/issues/1880) More REST-ful endpoints (large refactor)
  - [x/slashing] [\#1866](https://github.com/cosmos/cosmos-sdk/issues/1866) `/slashing/signing_info` takes cosmosvalpub instead of cosmosvaladdr
  - use time.Time instead of int64 for time. See Tendermint v0.23.0
  - Signatures are no longer Amino encoded with prefixes (just encoded as raw
    bytes) - see Tendermint v0.23.0

* Gaia CLI  (`gaiacli`)
  -  [x/stake] change `--keybase-sig` to `--identity`
  -  [x/stake] [\#1828](https://github.com/cosmos/cosmos-sdk/issues/1828) Force user to specify amount on create-validator command by removing default
  -  [x/gov] Change `--proposalID` to `--proposal-id`
  -  [x/stake, x/gov] [\#1606](https://github.com/cosmos/cosmos-sdk/issues/1606) Use `--from` instead of adhoc flags like `--address-validator`
        and `--proposer` to indicate the sender address.
  -  [\#1551](https://github.com/cosmos/cosmos-sdk/issues/1551) Remove `--name` completely
  -  Genesis/key creation (`gaiad init`) now supports user-provided key passwords

* Gaia
  - [x/stake] Inflation doesn't use rationals in calculation (performance boost)
  - [x/stake] Persist a map from `addr->pubkey` in the state since BeginBlock
    doesn't provide pubkeys.
  - [x/gov] [\#1781](https://github.com/cosmos/cosmos-sdk/issues/1781) Added tags sub-package, changed tags to use dash-case
  - [x/gov] [\#1688](https://github.com/cosmos/cosmos-sdk/issues/1688) Governance parameters are now stored in globalparams store
  - [x/gov] [\#1859](https://github.com/cosmos/cosmos-sdk/issues/1859) Slash validators who do not vote on a proposal
  - [x/gov] [\#1914](https://github.com/cosmos/cosmos-sdk/issues/1914) added TallyResult type that gets stored in Proposal after tallying is finished

* SDK
  - [baseapp] Msgs are no longer run on CheckTx, removed `ctx.IsCheckTx()`
  - [baseapp] NewBaseApp constructor takes sdk.TxDecoder as argument instead of wire.Codec
  - [types] sdk.NewCoin takes sdk.Int, sdk.NewInt64Coin takes int64
  - [x/auth] Default TxDecoder can be found in `x/auth` rather than baseapp
  - [client] [\#1551](https://github.com/cosmos/cosmos-sdk/issues/1551): Refactored `CoreContext` to `TxContext` and `QueryContext`
      - Removed all tx related fields and logic (building & signing) to separate
        structure `TxContext` in `x/auth/client/context`

* Tendermint
    - v0.22.5 -> See [Tendermint PR](https://github.com/tendermint/tendermint/pull/1966)
        - change all the cryptography imports.
    - v0.23.0 -> See
      [Changelog](https://github.com/tendermint/tendermint/blob/v0.23.0/CHANGELOG.md#0230)
      and [SDK PR](https://github.com/cosmos/cosmos-sdk/pull/1927)
        - BeginBlock no longer includes crypto.Pubkey
        - use time.Time instead of int64 for time.

FEATURES

* Gaia REST API (`gaiacli advanced rest-server`)
    - [x/gov] Can now query governance proposals by ProposalStatus

* Gaia CLI  (`gaiacli`)
    - [x/gov] added `query-proposals` command. Can filter by `depositer`, `voter`, and `status`
    - [x/stake] [\#2043](https://github.com/cosmos/cosmos-sdk/issues/2043) Added staking query cli cmds for unbonding-delegations and redelegations

* Gaia
  - [networks] Added ansible scripts to upgrade seed nodes on a network

* SDK
  - [x/mock/simulation] Randomized simulation framework
     - Modules specify invariants and operations, preferably in an x/[module]/simulation package
     - Modules can test random combinations of their own operations
     - Applications can integrate operations and invariants from modules together for an integrated simulation
     - Simulates Tendermint's algorithm for validator set updates
     - Simulates validator signing/downtime with a Markov chain, and occaisional double-signatures
     - Includes simulated operations & invariants for staking, slashing, governance, and bank modules
  - [store] [\#1481](https://github.com/cosmos/cosmos-sdk/issues/1481) Add transient store
  - [baseapp] Initialize validator set on ResponseInitChain
  - [baseapp] added BaseApp.Seal - ability to seal baseapp parameters once they've been set
  - [cosmos-sdk-cli] New `cosmos-sdk-cli` tool to quickly initialize a new
    SDK-based project
  - [scripts] added log output monitoring to DataDog using Ansible scripts

IMPROVEMENTS

* Gaia
  - [spec] [\#967](https://github.com/cosmos/cosmos-sdk/issues/967) Inflation and distribution specs drastically improved
  - [x/gov] [\#1773](https://github.com/cosmos/cosmos-sdk/issues/1773) Votes on a proposal can now be queried
  - [x/gov] Initial governance parameters can now be set in the genesis file
  - [x/stake] [\#1815](https://github.com/cosmos/cosmos-sdk/issues/1815) Sped up the processing of `EditValidator` txs.
  - [config] [\#1930](https://github.com/cosmos/cosmos-sdk/issues/1930) Transactions indexer indexes all tags by default.
  - [ci] [#2057](https://github.com/cosmos/cosmos-sdk/pull/2057) Run `make localnet-start` on every commit and ensure network reaches at least 10 blocks

* SDK
  - [baseapp] [\#1587](https://github.com/cosmos/cosmos-sdk/issues/1587) Allow any alphanumeric character in route
  - [baseapp] Allow any alphanumeric character in route
  - [tools] Remove `rm -rf vendor/` from `make get_vendor_deps`
  - [x/auth] Recover ErrorOutOfGas panic in order to set sdk.Result attributes correctly
  - [x/auth] [\#2376](https://github.com/cosmos/cosmos-sdk/issues/2376) No longer runs any signature in a multi-msg, if any account/sequence number is wrong.
  - [x/auth] [\#2376](https://github.com/cosmos/cosmos-sdk/issues/2376) No longer charge gas for subtracting fees
  - [x/bank] Unit tests are now table-driven
  - [tests] Add tests to example apps in docs
  - [tests] Fixes ansible scripts to work with AWS too
  - [tests] [\#1806](https://github.com/cosmos/cosmos-sdk/issues/1806) CLI tests are now behind the build flag 'cli_test', so go test works on a new repo

BUG FIXES

* Gaia CLI  (`gaiacli`)
  -  [\#1766](https://github.com/cosmos/cosmos-sdk/issues/1766) Fixes bad example for keybase identity
  -  [x/stake] [\#2021](https://github.com/cosmos/cosmos-sdk/issues/2021) Fixed repeated CLI commands in staking

* Gaia
  - [x/stake] [#2077](https://github.com/cosmos/cosmos-sdk/pull/2077) Fixed invalid cliff power comparison
  - [\#1804](https://github.com/cosmos/cosmos-sdk/issues/1804) Fixes gen-tx genesis generation logic temporarily until upstream updates
  - [\#1799](https://github.com/cosmos/cosmos-sdk/issues/1799) Fix `gaiad export`
  - [\#1839](https://github.com/cosmos/cosmos-sdk/issues/1839) Fixed bug where intra-tx counter wasn't set correctly for genesis validators
  - [x/stake] [\#1858](https://github.com/cosmos/cosmos-sdk/issues/1858) Fixed bug where the cliff validator was not updated correctly
  - [tests] [\#1675](https://github.com/cosmos/cosmos-sdk/issues/1675) Fix non-deterministic `test_cover`
  - [tests] [\#1551](https://github.com/cosmos/cosmos-sdk/issues/1551) Fixed invalid LCD test JSON payload in `doIBCTransfer`
  - [basecoin] Fixes coin transaction failure and account query [discussion](https://forum.cosmos.network/t/unmarshalbinarybare-expected-to-read-prefix-bytes-75fbfab8-since-it-is-registered-concrete-but-got-0a141dfa/664/6)
  - [x/gov] [\#1757](https://github.com/cosmos/cosmos-sdk/issues/1757) Fix VoteOption conversion to String
  * [x/stake] [#2083] Fix broken invariant of bonded validator power decrease

## 0.23.1

*July 27th, 2018*

BUG FIXES
  * [tendermint] Update to v0.22.8
    - [consensus, blockchain] Register the Evidence interface so it can be
      marshalled/unmarshalled by the blockchain and consensus reactors

## 0.23.0

*July 25th, 2018*

BREAKING CHANGES
* [x/stake] Fixed the period check for the inflation calculation

IMPROVEMENTS
* [cli] Improve error messages for all txs when the account doesn't exist
* [tendermint] Update to v0.22.6
    - Updates the crypto imports/API (#1966)
* [x/stake] Add revoked to human-readable validator

BUG FIXES
* [tendermint] Update to v0.22.6
    - Fixes some security vulnerabilities reported in the [Bug Bounty](https://hackerone.com/tendermint)
*  [\#1797](https://github.com/cosmos/cosmos-sdk/issues/1797) Fix off-by-one error in slashing for downtime
*  [\#1787](https://github.com/cosmos/cosmos-sdk/issues/1787) Fixed bug where Tally fails due to revoked/unbonding validator
*  [\#1666](https://github.com/cosmos/cosmos-sdk/issues/1666) Add intra-tx counter to the genesis validators

## 0.22.0

*July 16th, 2018*

BREAKING CHANGES
* [x/gov] Increase VotingPeriod, DepositPeriod, and MinDeposit

IMPROVEMENTS
* [gaiad] Default config updates:
    - `timeout_commit=5000` so blocks only made every 5s
    - `prof_listen_addr=localhost:6060` so profile server is on by default
    - `p2p.send_rate` and `p2p.recv_rate` increases 10x (~5MB/s)

BUG FIXES
* [server] Fix to actually overwrite default tendermint config

## 0.21.1

*July 14th, 2018*

BUG FIXES
* [build] Added Ledger build support via `LEDGER_ENABLED=true|false`
  * True by default except when cross-compiling

## 0.21.0

*July 13th, 2018*

BREAKING CHANGES
* [x/stake] Specify DelegatorAddress in MsgCreateValidator
* [x/stake] Remove the use of global shares in the pool
   * Remove the use of `PoolShares` type in `x/stake/validator` type - replace with `Status` `Tokens` fields
* [x/auth] NewAccountMapper takes a constructor instead of a prototype
* [keys] Keybase.Update function now takes in a function to get the newpass, rather than the password itself

FEATURES
* [baseapp] NewBaseApp now takes option functions as parameters

IMPROVEMENTS
* Updated docs folder to accommodate cosmos.network docs project
* [store] Added support for tracing multi-store operations via `--trace-store`
* [store] Pruning strategy configurable with pruning flag on gaiad start

BUG FIXES
* [\#1630](https://github.com/cosmos/cosmos-sdk/issues/1630) - redelegation nolonger removes tokens from the delegator liquid account
* [keys] [\#1629](https://github.com/cosmos/cosmos-sdk/issues/1629) - updating password no longer asks for a new password when the first entered password was incorrect
* [lcd] importing an account would create a random account
* [server] 'gaiad init' command family now writes provided name as the moniker in `config.toml`
* [build] Added Ledger build support via `LEDGER_ENABLED=true|false`
  * True by default except when cross-compiling

## 0.20.0

*July 10th, 2018*

BREAKING CHANGES
* msg.GetSignBytes() returns sorted JSON (by key)
* msg.GetSignBytes() field changes
    * `msg_bytes` -> `msgs`
    * `fee_bytes` -> `fee`
* Update Tendermint to v0.22.2
    * Default ports changed from 466xx to 266xx
    * Amino JSON uses type names instead of prefix bytes
    * ED25519 addresses are the first 20-bytes of the SHA256 of the raw 32-byte
      pubkey (Instead of RIPEMD160)
    * go-crypto, abci, tmlibs have been merged into Tendermint
      * The keys sub-module is now in the SDK
    * Various other fixes
* [auth] Signers of a transaction now only sign over their own account and sequence number
* [auth] Removed MsgChangePubKey
* [auth] Removed SetPubKey from account mapper
* [auth] AltBytes renamed to Memo, now a string, max 100 characters, costs a bit of gas
* [types] `GetMsg()` -> `GetMsgs()` as txs wrap many messages
* [types] Removed GetMemo from Tx (it is still on StdTx)
* [types] renamed rational.Evaluate to rational.Round{Int64, Int}
* [types] Renamed `sdk.Address` to `sdk.AccAddress`/`sdk.ValAddress`
* [types] `sdk.AccAddress`/`sdk.ValAddress` natively marshals to Bech32 in String, Sprintf (when used with `%s`), and MarshalJSON
* [keys] Keybase and Ledger support from go-crypto merged into the SDK in the `crypto` folder
* [cli] Rearranged commands under subcommands
* [x/slashing] Update slashing for unbonding period
  * Slash according to power at time of infraction instead of power at
    time of discovery
  * Iterate through unbonding delegations & redelegations which contributed
    to an infraction, slash them proportional to their stake at the time
  * Add REST endpoint to unrevoke a validator previously revoked for downtime
  * Add REST endpoint to retrieve liveness signing information for a validator
* [x/stake] Remove Tick and add EndBlocker
* [x/stake] most index keys nolonger hold a value - inputs are rearranged to form the desired key
* [x/stake] store-value for delegation, validator, ubd, and red do not hold duplicate information contained store-key
* [x/stake] Introduce concept of unbonding for delegations and validators
  * `gaiacli stake unbond` replaced with `gaiacli stake begin-unbonding`
  * Introduced:
    * `gaiacli stake complete-unbonding`
    * `gaiacli stake begin-redelegation`
    * `gaiacli stake complete-redelegation`
* [lcd] Switch key creation output to return bech32
* [lcd] Removed shorthand CLI flags (`a`, `c`, `n`, `o`)
* [gaiad] genesis transactions now use bech32 addresses / pubkeys
* [gov] VoteStatus renamed to ProposalStatus
* [gov] VoteOption, ProposalType, and ProposalStatus all marshal to string form in JSON

DEPRECATED
* [cli] Deprecated `--name` flag in commands that send txs, in favor of `--from`

FEATURES
* [x/gov] Implemented MVP
  * Supported proposal types: just binary (pass/fail) TextProposals for now
  * Proposals need deposits to be votable; deposits are burned if proposal fails
  * Delegators delegate votes to validator by default but can override (for their stake)
* [gaiacli] Ledger support added
  - You can now use a Ledger with `gaiacli --ledger` for all key-related commands
  - Ledger keys can be named and tracked locally in the key DB
* [gaiacli] You can now attach a simple text-only memo to any transaction, with the `--memo` flag
* [gaiacli] added the following flags for commands that post transactions to the chain:
  * async -- send the tx without waiting for a tendermint response
  * json  -- return the output in json format for increased readability
  * print-response -- return the tx response. (includes fields like gas cost)
* [lcd] Queried TXs now include the tx hash to identify each tx
* [mockapp] CompleteSetup() no longer takes a testing parameter
* [x/bank] Add benchmarks for signing and delivering a block with a single bank transaction
  * Run with `cd x/bank && go test --bench=.`
* [tools] make get_tools installs tendermint's linter, and gometalinter
* [tools] Switch gometalinter to the stable version
* [tools] Add the following linters
  * misspell
  * gofmt
  * go vet -composites=false
  * unconvert
  * ineffassign
  * errcheck
  * unparam
  * gocyclo
* [tools] Added `make format` command to automate fixing misspell and gofmt errors.
* [server] Default config now creates a profiler at port 6060, and increase p2p send/recv rates
* [types] Switches internal representation of Int/Uint/Rat to use pointers
* [types] Added MinInt and MinUint functions
* [gaiad] `unsafe_reset_all` now resets addrbook.json
* [democoin] add x/oracle, x/assoc
* [tests] created a randomized testing framework.
  - Currently bank has limited functionality in the framework
  - Auth has its invariants checked within the framework
* [tests] Add WaitForNextNBlocksTM helper method
* [keys] New keys now have 24 word recovery keys, for heightened security
- [keys] Add a temporary method for exporting the private key

IMPROVEMENTS
* [x/bank] Now uses go-wire codec instead of 'encoding/json'
* [x/auth] Now uses go-wire codec instead of 'encoding/json'
* revised use of endblock and beginblock
* [stake] module reorganized to include `types` and `keeper` package
* [stake] keeper always loads the store (instead passing around which doesn't really boost efficiency)
* [stake] edit-validator changes now can use the keyword [do-not-modify] to not modify unspecified `--flag` (aka won't set them to `""` value)
* [stake] offload more generic functionality from the handler into the keeper
* [stake] clearer staking logic
* [types] added common tag constants
* [keys] improve error message when deleting non-existent key
* [gaiacli] improve error messages on `send` and `account` commands
* added contributing guidelines
* [docs] Added commands for governance CLI on testnet README

BUG FIXES
* [x/slashing] [\#1510](https://github.com/cosmos/cosmos-sdk/issues/1510) Unrevoked validators cannot un-revoke themselves
* [x/stake] [\#1513](https://github.com/cosmos/cosmos-sdk/issues/1513) Validators slashed to zero power are unbonded and removed from the store
* [x/stake] [\#1567](https://github.com/cosmos/cosmos-sdk/issues/1567) Validators decreased in power but not unbonded are now updated in Tendermint
* [x/stake] error strings lower case
* [x/stake] pool loose tokens now accounts for unbonding and unbonding tokens not associated with any validator
* [x/stake] fix revoke bytes ordering (was putting revoked candidates at the top of the list)
* [x/stake] bond count was counting revoked validators as bonded, fixed
* [gaia] Added self delegation for validators in the genesis creation
* [lcd] tests now don't depend on raw json text
* Retry on HTTP request failure in CLI tests, add option to retry tests in Makefile
* Fixed bug where chain ID wasn't passed properly in x/bank REST handler, removed Viper hack from ante handler
* Fixed bug where `democli account` didn't decode the account data correctly
* [\#872](https://github.com/cosmos/cosmos-sdk/issues/872)  - recovery phrases no longer all end in `abandon`
* [\#887](https://github.com/cosmos/cosmos-sdk/issues/887)  - limit the size of rationals that can be passed in from user input
* [\#1052](https://github.com/cosmos/cosmos-sdk/issues/1052) - Make all now works
* [\#1258](https://github.com/cosmos/cosmos-sdk/issues/1258) - printing big.rat's can no longer overflow int64
* [\#1259](https://github.com/cosmos/cosmos-sdk/issues/1259) - fix bug where certain tests that could have a nil pointer in defer
* [\#1343](https://github.com/cosmos/cosmos-sdk/issues/1343) - fixed unnecessary parallelism in CI
* [\#1353](https://github.com/cosmos/cosmos-sdk/issues/1353) - CLI: Show pool shares fractions in human-readable format
* [\#1367](https://github.com/cosmos/cosmos-sdk/issues/1367) - set ChainID in InitChain
* [\#1461](https://github.com/cosmos/cosmos-sdk/issues/1461) - CLI tests now no longer reset your local environment data
* [\#1505](https://github.com/cosmos/cosmos-sdk/issues/1505) - `gaiacli stake validator` no longer panics if validator doesn't exist
* [\#1565](https://github.com/cosmos/cosmos-sdk/issues/1565) - fix cliff validator persisting when validator set shrinks from max
* [\#1287](https://github.com/cosmos/cosmos-sdk/issues/1287) - prevent zero power validators at genesis
* [x/stake] fix bug when unbonding/redelegating using `--shares-percent`
* [\#1010](https://github.com/cosmos/cosmos-sdk/issues/1010) - two validators can't bond with the same pubkey anymore


## 0.19.0

*June 13, 2018*

BREAKING CHANGES
* msg.GetSignBytes() now returns bech32-encoded addresses in all cases
* [lcd] REST end-points now include gas
* sdk.Coin now uses sdk.Int, a big.Int wrapper with 256bit range cap

FEATURES
* [x/auth] Added AccountNumbers to BaseAccount and StdTxs to allow for replay protection with account pruning
* [lcd] added an endpoint to query for the SDK version of the connected node

IMPROVEMENTS
* export command now writes current validator set for Tendermint
* [tests] Application module tests now use a mock application
* [gaiacli] Fix error message when account isn't found when running gaiacli account
* [lcd] refactored to eliminate use of global variables, and interdependent tests
* [tests] Added testnet command to gaiad
* [tests] Added localnet targets to Makefile
* [x/stake] More stake tests added to test ByPower index

FIXES
* Fixes consensus fault on testnet - see postmortem [here](https://github.com/cosmos/cosmos-sdk/issues/1197#issuecomment-396823021)
* [x/stake] bonded inflation removed, non-bonded inflation partially implemented
* [lcd] Switch to bech32 for addresses on all human readable inputs and outputs
* [lcd] fixed tx indexing/querying
* [cli] Added `--gas` flag to specify transaction gas limit
* [gaia] Registered slashing message handler
* [x/slashing] Set signInfo.StartHeight correctly for newly bonded validators

FEATURES
* [docs] Reorganize documentation
* [docs] Update staking spec, create WIP spec for slashing, and fees

## 0.18.0

*June 9, 2018*

BREAKING CHANGES

* [stake] candidate -> validator throughout (details in refactor comment)
* [stake] delegate-bond -> delegation throughout
* [stake] `gaiacli query validator` takes and argument instead of using the `--address-candidate` flag
* [stake] introduce `gaiacli query delegations`
* [stake] staking refactor
  * ValidatorsBonded store now take sorted pubKey-address instead of validator owner-address,
    is sorted like Tendermint by pk's address
  * store names more understandable
  * removed temporary ToKick store, just needs a local map!
  * removed distinction between candidates and validators
    * everything is now a validator
    * only validators with a status == bonded are actively validating/receiving rewards
  * Introduction of Unbonding fields, lowlevel logic throughout (not fully implemented with queue)
  * Introduction of PoolShares type within validators,
    replaces three rational fields (BondedShares, UnbondingShares, UnbondedShares
* [x/auth] move stuff specific to auth anteHandler to the auth module rather than the types folder. This includes:
  * StdTx (and its related stuff i.e. StdSignDoc, etc)
  * StdFee
  * StdSignature
  * Account interface
  * Related to this organization, I also:
* [x/auth] got rid of AccountMapper interface (in favor of the struct already in auth module)
* [x/auth] removed the FeeHandler function from the AnteHandler, Replaced with FeeKeeper
* [x/auth] Removed GetSignatures() from Tx interface (as different Tx styles might use something different than StdSignature)
* [store] Removed SubspaceIterator and ReverseSubspaceIterator from KVStore interface and replaced them with helper functions in /types
* [cli] rearranged commands under subcommands
* [stake] remove Tick and add EndBlocker
* Switch to bech32cosmos on all human readable inputs and outputs


FEATURES

* [x/auth] Added ability to change pubkey to auth module
* [baseapp] baseapp now has settable functions for filtering peers by address/port & public key
* [sdk] Gas consumption is now measured as transactions are executed
  * Transactions which run out of gas stop execution and revert state changes
  * A "simulate" query has been added to determine how much gas a transaction will need
  * Modules can include their own gas costs for execution of particular message types
* [stake] Seperation of fee distribution to a new module
* [stake] Creation of a validator/delegation generics in `/types`
* [stake] Helper Description of the store in x/stake/store.md
* [stake] removed use of caches in the stake keeper
* [stake] Added REST API
* [Makefile] Added terraform/ansible playbooks to easily create remote testnets on Digital Ocean


BUG FIXES

* [stake] staking delegator shares exchange rate now relative to equivalent-bonded-tokens the validator has instead of bonded tokens
  ^ this is important for unbonded validators in the power store!
* [cli] fixed cli-bash tests
* [ci] added cli-bash tests
* [basecoin] updated basecoin for stake and slashing
* [docs] fixed references to old cli commands
* [docs] Downgraded Swagger to v2 for downstream compatibility
* auto-sequencing transactions correctly
* query sequence via account store
* fixed duplicate pub_key in stake.Validator
* Auto-sequencing now works correctly
* [gaiacli] Fix error message when account isn't found when running gaiacli account


## 0.17.5

*June 5, 2018*

Update to Tendermint v0.19.9 (Fix evidence reactor, mempool deadlock, WAL panic,
memory leak)

## 0.17.4

*May 31, 2018*

Update to Tendermint v0.19.7 (WAL fixes and more)

## 0.17.3

*May 29, 2018*

Update to Tendermint v0.19.6 (fix fast-sync halt)

## 0.17.5

*June 5, 2018*

Update to Tendermint v0.19.9 (Fix evidence reactor, mempool deadlock, WAL panic,
memory leak)

## 0.17.4

*May 31, 2018*

Update to Tendermint v0.19.7 (WAL fixes and more)

## 0.17.3

*May 29, 2018*

Update to Tendermint v0.19.6 (fix fast-sync halt)

## 0.17.2

_May 20, 2018_

Update to Tendermint v0.19.5 (reduce WAL use, bound the mempool and some rpcs, improve logging)

## 0.17.1 (May 17, 2018)

Update to Tendermint v0.19.4 (fixes a consensus bug and improves logging)

## 0.17.0 (May 15, 2018)

BREAKING CHANGES

* [stake] MarshalJSON -> MarshalBinaryLengthPrefixed
* Queries against the store must be prefixed with the path "/store"

FEATURES

* [gaiacli] Support queries for candidates, delegator-bonds
* [gaiad] Added `gaiad export` command to export current state to JSON
* [x/bank] Tx tags with sender/recipient for indexing & later retrieval
* [x/stake] Tx tags with delegator/candidate for delegation & unbonding, and candidate info for declare candidate / edit validator

IMPROVEMENTS

* [gaiad] Update for Tendermint v0.19.3 (improve `/dump_consensus_state` and add
  `/consensus_state`)
* [spec/ibc] Added spec!
* [spec/stake] Cleanup structure, include details about slashing and
  auto-unbonding
* [spec/governance] Fixup some names and pseudocode
* NOTE: specs are still a work-in-progress ...

BUG FIXES

* Auto-sequencing now works correctly


## 0.16.0 (May 14th, 2018)

BREAKING CHANGES

* Move module REST/CLI packages to x/[module]/client/rest and x/[module]/client/cli
* Gaia simple-staking bond and unbond functions replaced
* [stake] Delegator bonds now store the height at which they were updated
* All module keepers now require a codespace, see basecoin or democoin for usage
* Many changes to names throughout
  * Type as a prefix naming convention applied (ex. BondMsg -> MsgBond)
  * Removed redundancy in names (ex. stake.StakingKeeper -> stake.Keeper)
* Removed SealedAccountMapper
* gaiad init now requires use of `--name` flag
* Removed Get from Msg interface
* types/rational now extends big.Rat

FEATURES:

* Gaia stake commands include, CreateValidator, EditValidator, Delegate, Unbond
* MountStoreWithDB without providing a custom store works.
* Repo is now lint compliant / GoMetaLinter with tendermint-lint integrated into CI
* Better key output, pubkey go-amino hex bytes now output by default
* gaiad init overhaul
  * Create genesis transactions with `gaiad init gen-tx`
  * New genesis account keys are automatically added to the client keybase (introduce `--client-home` flag)
  * Initialize with genesis txs using `--gen-txs` flag
* Context now has access to the application-configured logger
* Add (non-proof) subspace query helper functions
* Add more staking query functions: candidates, delegator-bonds

BUG FIXES

* Gaia now uses stake, ported from github.com/cosmos/gaia


## 0.15.1 (April 29, 2018)

IMPROVEMENTS:

* Update Tendermint to v0.19.1 (includes many rpc fixes)


## 0.15.0 (April 29, 2018)

NOTE: v0.15.0 is a large breaking change that updates the encoding scheme to use
[Amino](github.com/tendermint/go-amino).

For details on how this changes encoding for public keys and addresses,
see the [docs](https://github.com/tendermint/tendermint/blob/v0.19.1/docs/specification/new-spec/encoding.md#public-key-cryptography).

BREAKING CHANGES

* Remove go-wire, use go-amino
* [store] Add `SubspaceIterator` and `ReverseSubspaceIterator` to `KVStore` interface
* [basecoin] NewBasecoinApp takes a `dbm.DB` and uses namespaced DBs for substores

FEATURES:

* Add CacheContext
* Add auto sequencing to client
* Add FeeHandler to ante handler

BUG FIXES

* MountStoreWithDB without providing a custom store works.

## 0.14.1 (April 9, 2018)

BUG FIXES

* [gaiacli] Fix all commands (just a duplicate of basecli for now)

## 0.14.0 (April 9, 2018)

BREAKING CHANGES:

* [client/builder] Renamed to `client/core` and refactored to use a CoreContext
  struct
* [server] Refactor to improve useability and de-duplicate code
* [types] `Result.ToQuery -> Error.QueryResult`
* [makefile] `make build` and `make install` only build/install `gaiacli` and
  `gaiad`. Use `make build_examples` and `make install_examples` for
  `basecoind/basecli` and `democoind/democli`
* [staking] Various fixes/improvements

FEATURES:

* [democoin] Added Proof-of-Work module

BUG FIXES

* [client] Reuse Tendermint RPC client to avoid excessive open files
* [client] Fix setting log level
* [basecoin] Sort coins in genesis

## 0.13.1 (April 3, 2018)

BUG FIXES

* [x/ibc] Fix CLI and relay for IBC txs
* [x/stake] Various fixes/improvements

## 0.13.0 (April 2, 2018)

BREAKING CHANGES

* [basecoin] Remove cool/sketchy modules -> moved to new `democoin`
* [basecoin] NewBasecoinApp takes a `map[string]dbm.DB` as temporary measure
  to allow mounting multiple stores with their own DB until they can share one
* [x/staking] Renamed to `simplestake`
* [builder] Functions don't take `passphrase` as argument
* [server] GenAppParams returns generated seed and address
* [basecoind] `init` command outputs JSON of everything necessary for testnet
* [basecoind] `basecoin.db -> data/basecoin.db`
* [basecli] `data/keys.db -> keys/keys.db`

FEATURES

* [types] `Coin` supports direct arithmetic operations
* [basecoind] Add `show_validator` and `show_node_id` commands
* [x/stake] Initial merge of full staking module!
* [democoin] New example application to demo custom modules

IMPROVEMENTS

* [makefile] `make install`
* [testing] Use `/tmp` for directories so they don't get left in the repo

BUG FIXES

* [basecoin] Allow app to be restarted
* [makefile] Fix build on Windows
* [basecli] Get confirmation before overriding key with same name

## 0.12.0 (March 27 2018)

BREAKING CHANGES

* Revert to old go-wire for now
* glide -> godep
* [types] ErrBadNonce -> ErrInvalidSequence
* [types] Replace tx.GetFeePayer with FeePayer(tx) - returns the first signer
* [types] NewStdTx takes the Fee
* [types] ParseAccount -> AccountDecoder; ErrTxParse -> ErrTxDecoder
* [x/auth] AnteHandler deducts fees
* [x/bank] Move some errors to `types`
* [x/bank] Remove sequence and signature from Input

FEATURES

* [examples/basecoin] New cool module to demonstrate use of state and custom transactions
* [basecoind] `show_node_id` command
* [lcd] Implement the Light Client Daemon and endpoints
* [types/stdlib] Queue functionality
* [store] Subspace iterator on IAVLTree
* [types] StdSignDoc is the document that gets signed (chainid, msg, sequence, fee)
* [types] CodeInvalidPubKey
* [types] StdFee, and StdTx takes the StdFee
* [specs] Progression of MVPs for IBC
* [x/ibc] Initial shell of IBC functionality (no proofs)
* [x/simplestake] Simple staking module with bonding/unbonding

IMPROVEMENTS

* Lots more tests!
* [client/builder] Helpers for forming and signing transactions
* [types] sdk.Address
* [specs] Staking

BUG FIXES

* [x/auth] Fix setting pubkey on new account
* [x/auth] Require signatures to include the sequences
* [baseapp] Dont panic on nil handler
* [basecoin] Check for empty bytes in account and tx

## 0.11.0 (March 1, 2017)

BREAKING CHANGES

* [examples] dummy -> kvstore
* [examples] Remove gaia
* [examples/basecoin] MakeTxCodec -> MakeCodec
* [types] CommitMultiStore interface has new `GetCommitKVStore(key StoreKey) CommitKVStore` method

FEATURES

* [examples/basecoin] CLI for `basecli` and `basecoind` (!)
* [baseapp] router.AddRoute returns Router

IMPROVEMENTS

* [baseapp] Run msg handlers on CheckTx
* [docs] Add spec for REST API
* [all] More tests!

BUG FIXES

* [baseapp] Fix panic on app restart
* [baseapp] InitChain does not call Commit
* [basecoin] Remove IBCStore because mounting multiple stores is currently broken

## 0.10.0 (February 20, 2017)

BREAKING CHANGES

* [baseapp] NewBaseApp(logger, db)
* [baseapp] NewContext(isCheckTx, header)
* [x/bank] CoinMapper -> CoinKeeper

FEATURES

* [examples/gaia] Mock CLI !
* [baseapp] InitChainer, BeginBlocker, EndBlocker
* [baseapp] MountStoresIAVL

IMPROVEMENTS

* [docs] Various improvements.
* [basecoin] Much simpler :)

BUG FIXES

* [baseapp] initialize and reset msCheck and msDeliver properly

## 0.9.0 (February 13, 2017)

BREAKING CHANGES

* Massive refactor. Basecoin works. Still needs <3

## 0.8.1

* Updates for dependencies

## 0.8.0 (December 18, 2017)

* Updates for dependencies

## 0.7.1 (October 11, 2017)

IMPROVEMENTS:

* server/commands: GetInitCmd takes list of options

## 0.7.0 (October 11, 2017)

BREAKING CHANGES:

* Everything has changed, and it's all about to change again, so don't bother using it yet!

## 0.6.2 (July 27, 2017)

IMPROVEMENTS:

* auto-test all tutorials to detect breaking changes
* move deployment scripts from `/scripts` to `/publish` for clarity

BUG FIXES:

* `basecoin init` ensures the address in genesis.json is valid
* fix bug that certain addresses couldn't receive ibc packets

## 0.6.1 (June 28, 2017)

Make lots of small cli fixes that arose when people were using the tools for
the testnet.

IMPROVEMENTS:

* basecoin
  * `basecoin start` supports all flags that `tendermint node` does, such as
    `--rpc.laddr`, `--p2p.seeds`, and `--p2p.skip_upnp`
  * fully supports `--log_level` and `--trace` for logger configuration
  * merkleeyes no longers spams the logs... unless you want it
    * Example: `basecoin start --log_level="merkleeyes:info,state:info,*:error"`
    * Example: `basecoin start --log_level="merkleeyes:debug,state:info,*:error"`
* basecli
  * `basecli init` is more intelligent and only complains if there really was
    a connected chain, not just random files
  * support `localhost:46657` or `http://localhost:46657` format for nodes,
    not just `tcp://localhost:46657`
  * Add `--genesis` to init to specify chain-id and validator hash
    * Example: `basecli init --node=localhost:46657 --genesis=$HOME/.basecoin/genesis.json`
  * `basecli rpc` has a number of methods to easily accept tendermint rpc, and verifies what it can

BUG FIXES:

* basecli
  * `basecli query account` accepts hex account address with or without `0x`
    prefix
  * gives error message when running commands on an unitialized chain, rather
    than some unintelligable panic

## 0.6.0 (June 22, 2017)

Make the basecli command the only way to use client-side, to enforce best
security practices. Lots of enhancements to get it up to production quality.

BREAKING CHANGES:

* ./cmd/commands -> ./cmd/basecoin/commands
* basecli
  * `basecli proof state get` -> `basecli query key`
  * `basecli proof tx get` -> `basecli query tx`
  * `basecli proof state get --app=account` -> `basecli query account`
  * use `--chain-id` not `--chainid` for consistency
  * update to use `--trace` not `--debug` for stack traces on errors
  * complete overhaul on how tx and query subcommands are added. (see counter or trackomatron for examples)
  * no longer supports counter app (see new countercli)
* basecoin
  * `basecoin init` takes an argument, an address to allocate funds to in the genesis
  * removed key2.json
  * removed all client side functionality from it (use basecli now for proofs)
    * no tx subcommand
    * no query subcommand
    * no account (query) subcommand
    * a few other random ones...
  * enhanced relay subcommand
    * relay start did what relay used to do
    * relay init registers both chains on one another (to set it up so relay start just works)
* docs
  * removed `example-plugin`, put `counter` inside `docs/guide`
* app
  * Implements ABCI handshake by proxying merkleeyes.Info()

IMPROVEMENTS:

* `basecoin init` support `--chain-id`
* intergrates tendermint 0.10.0 (not the rc-2, but the real thing)
* commands return error code (1) on failure for easier script testing
* add `reset_all` to basecli, and never delete keys on `init`
* new shutil based unit tests, with better coverage of the cli actions
* just `make fresh` when things are getting stale ;)

BUG FIXES:

* app: no longer panics on missing app_options in genesis (thanks, anton)
* docs: updated all docs... again
* ibc: fix panic on getting BlockID from commit without 100% precommits (still a TODO)

## 0.5.2 (June 2, 2017)

BUG FIXES:

* fix parsing of the log level from Tendermint config (#97)

## 0.5.1 (May 30, 2017)

BUG FIXES:

* fix ibc demo app to use proper tendermint flags, 0.10.0-rc2 compatibility
* Make sure all cli uses new json.Marshal not wire.JSONBytes

## 0.5.0 (May 27, 2017)

BREAKING CHANGES:

* only those related to the tendermint 0.9 -> 0.10 upgrade

IMPROVEMENTS:

* basecoin cli
  * integrates tendermint 0.10.0 and unifies cli (init, unsafe_reset_all, ...)
  * integrate viper, all command line flags can also be defined in environmental variables or config.toml
* genesis file
  * you can define accounts with either address or pub_key
  * sorts coins for you, so no silent errors if not in alphabetical order
* [light-client](https://github.com/tendermint/light-client) integration
  * no longer must you trust the node you connect to, prove everything!
  * new [basecli command](./cmd/basecli/README.md)
  * integrated [key management](https://github.com/tendermint/go-crypto/blob/master/cmd/README.md), stored encrypted locally
  * tracks validator set changes and proves everything from one initial validator seed
  * `basecli proof state` gets complete proofs for any abci state
  * `basecli proof tx` gets complete proof where a tx was stored in the chain
  * `basecli proxy` exposes tendermint rpc, but only passes through results after doing complete verification

BUG FIXES:

* no more silently ignored error with invalid coin names (eg. "17.22foo coin" used to parse as "17 foo", not warning/error)

## 0.4.1 (April 26, 2017)

BUG FIXES:

* Fix bug in `basecoin unsafe_reset_X` where the `priv_validator.json` was not being reset

## 0.4.0 (April 21, 2017)

BREAKING CHANGES:

* CLI now uses Cobra, which forced changes to some of the flag names and orderings

IMPROVEMENTS:

* `basecoin init` doesn't generate error if already initialized
* Much more testing

## 0.3.1 (March 23, 2017)

IMPROVEMENTS:

* CLI returns exit code 1 and logs error before exiting

## 0.3.0 (March 23, 2017)

BREAKING CHANGES:

* Remove `--data` flag and use `BCHOME` to set the home directory (defaults to `~/.basecoin`)
* Remove `--in-proc` flag and start Tendermint in-process by default (expect Tendermint files in $BCHOME/tendermint).
  To start just the ABCI app/server, use `basecoin start --without-tendermint`.
* Consolidate genesis files so the Basecoin genesis is an object under `app_options` in Tendermint genesis. For instance:

```
{
  "app_hash": "",
  "chain_id": "foo_bar_chain",
  "genesis_time": "0001-01-01T00:00:00.000Z",
  "validators": [
    {
      "amount": 10,
      "name": "",
      "pub_key": [
	1,
	"7B90EA87E7DC0C7145C8C48C08992BE271C7234134343E8A8E8008E617DE7B30"
      ]
    }
  ],
  "app_options": {
    "accounts": [{
      "pub_key": {
        "type": "ed25519",
        "data": "6880db93598e283a67c4d88fc67a8858aa2de70f713fe94a5109e29c137100c2"
      },
      "coins": [
        {
          "denom": "blank",
          "amount": 12345
        },
        {
          "denom": "ETH",
          "amount": 654321
        }
      ]
    }],
    "plugin_options": ["plugin1/key1", "value1", "plugin1/key2", "value2"]
  }
}
```

Note the array of key-value pairs is now under `app_options.plugin_options` while the `app_options` themselves are well formed.
We also changed `chainID` to `chain_id` and consolidated to have just one of them.

FEATURES:

* Introduce `basecoin init` and `basecoin unsafe_reset_all`

## 0.2.0 (March 6, 2017)

BREAKING CHANGES:

* Update to ABCI v0.4.0 and Tendermint v0.9.0
* Coins are specified on the CLI as `Xcoin`, eg. `5gold`
* `Cost` is now `Fee`

FEATURES:

* CLI for sending transactions and querying the state,
  designed to be easily extensible as plugins are implemented
* Run Basecoin in-process with Tendermint
* Add `/account` path in Query
* IBC plugin for InterBlockchain Communication
* Demo script of IBC between two chains

IMPROVEMENTS:

* Use new Tendermint `/commit` endpoint for crafting IBC transactions
* More unit tests
* Use go-crypto S structs and go-data for more standard JSON
* Demo uses fewer sleeps

BUG FIXES:

* Various little fixes in coin arithmetic
* More commit validation in IBC
* Return results from transactions

## PreHistory

##### January 14-18, 2017

* Update to Tendermint v0.8.0
* Cleanup a bit and release blog post

##### September 22, 2016

* Basecoin compiles again

<!-- Release links -->

[Unreleased]: https://github.com/cosmos/cosmos-sdk/compare/v0.38.2...HEAD
[v0.38.2]: https://github.com/cosmos/cosmos-sdk/releases/tag/v0.38.2
[v0.38.1]: https://github.com/cosmos/cosmos-sdk/releases/tag/v0.38.1
[v0.38.0]: https://github.com/cosmos/cosmos-sdk/releases/tag/v0.38.0
[v0.37.9]: https://github.com/cosmos/cosmos-sdk/releases/tag/v0.37.9
[v0.37.8]: https://github.com/cosmos/cosmos-sdk/releases/tag/v0.37.8
[v0.37.7]: https://github.com/cosmos/cosmos-sdk/releases/tag/v0.37.7
[v0.37.6]: https://github.com/cosmos/cosmos-sdk/releases/tag/v0.37.6
[v0.37.5]: https://github.com/cosmos/cosmos-sdk/releases/tag/v0.37.5
[v0.37.4]: https://github.com/cosmos/cosmos-sdk/releases/tag/v0.37.4
[v0.37.3]: https://github.com/cosmos/cosmos-sdk/releases/tag/v0.37.3
[v0.37.1]: https://github.com/cosmos/cosmos-sdk/releases/tag/v0.37.1
[v0.37.0]: https://github.com/cosmos/cosmos-sdk/releases/tag/v0.37.0
[v0.36.0]: https://github.com/cosmos/cosmos-sdk/releases/tag/v0.36.0<|MERGE_RESOLUTION|>--- conflicted
+++ resolved
@@ -70,11 +70,6 @@
 
 ### Client Breaking
 
-<<<<<<< HEAD
-* (x/staking) [\#7499](https://github.com/cosmos/cosmos-sdk/pull/7499) `BondStatus` is now a protobuf `enum` instead of an `int32`, and JSON serialized using its protobuf name, so expect names like `BOND_STATUS_UNBONDING` as opposed to `Unbonding`.
-* (x/evidence) [\#7538](https://github.com/cosmos/cosmos-sdk/pull/7538) The ABCI's `Result.Data` field of `MsgSubmitEvidence` does not contain the raw evidence's hash, but the encoded `MsgSubmitEvidenceResponse` struct.
-* (client) [\#7630](https://github.com/cosmos/cosmos-sdk/pull/7630) `TxBuilder`'s `SetMsgs` method has been converted to `AppendMsgs`. Moreover, `TxBuilder` extends `grpc.ClientConn` to be able to create txs with ADR 031 service `Msg`s.
-=======
 * (crypto) [\#7419](https://github.com/cosmos/cosmos-sdk/pull/7419) The SDK doesn't use Tendermint's `crypto.PubKey` interface anymore, and uses instead it's own `PubKey` interface, defined in `crypto/types`. Replace all instances of `crypto.PubKey` by `cryptotypes.Pubkey`.
 * (x/staking) [\#7419](https://github.com/cosmos/cosmos-sdk/pull/7419) The `TmConsPubKey` method on ValidatorI has been removed and replaced instead by `ConsPubKey` (which returns a SDK `cryptotypes.PubKey`) and `TmConsPublicKey` (which returns a Tendermint proto PublicKey).
 
@@ -88,7 +83,6 @@
 
 * (x/upgrade) [#7697](https://github.com/cosmos/cosmos-sdk/pull/7697) Rename flag name "--time" to "--upgrade-time", "--info" to "--upgrade-info", to keep it consistent with help message.
 * (x/auth) [#7788](https://github.com/cosmos/cosmos-sdk/pull/7788) Remove `tx auth` subcommands, all auth subcommands exist as `tx <subcommand>`
->>>>>>> 2f1d8771
 
 ### API Breaking
 
