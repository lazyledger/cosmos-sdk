--- conflicted
+++ resolved
@@ -100,19 +100,17 @@
 	// ErrInvalidVersion defines a general error for an invalid version
 	ErrInvalidVersion = Register(RootCodespace, 27, "invalid version")
 
-<<<<<<< HEAD
-	// ErrProtoarshal defines an ABCI typed protobuf marshalling error
-	ErrProtoMarshal = Register(RootCodespace, 27, "failed to marshal proto bytes")
-
-	// ErrProtoUnmarshal defines an ABCI typed protobuf unmarshalling error
-	ErrProtoUnmarshal = Register(RootCodespace, 28, "failed to unmarshal proto bytes")
-=======
 	// ErrInvalidChainID defines an error when the chain-id is invalid.
 	ErrInvalidChainID = Register(RootCodespace, 28, "invalid chain-id")
 
 	// ErrInvalidType defines an error an invalid type.
 	ErrInvalidType = Register(RootCodespace, 29, "invalid type")
->>>>>>> 1f5626b8
+
+	// ErrProtoarshal defines an ABCI typed protobuf marshalling error
+	ErrProtoMarshal = Register(RootCodespace, 30, "failed to marshal proto bytes")
+
+	// ErrProtoUnmarshal defines an ABCI typed protobuf unmarshalling error
+	ErrProtoUnmarshal = Register(RootCodespace, 31, "failed to unmarshal proto bytes")
 
 	// ErrPanic is only set when we recover from a panic, so we know to
 	// redact potentially sensitive system info
