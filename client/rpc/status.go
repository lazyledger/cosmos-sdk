package rpc

import (
	"fmt"
	"net/http"

	"github.com/cosmos/cosmos-sdk/codec/legacy_global"

	"github.com/spf13/cobra"
	"github.com/spf13/viper"

	ctypes "github.com/tendermint/tendermint/rpc/core/types"

	"github.com/cosmos/cosmos-sdk/client"
	"github.com/cosmos/cosmos-sdk/client/flags"
<<<<<<< HEAD
=======
	"github.com/cosmos/cosmos-sdk/codec/legacy"
>>>>>>> 65ea3053
	"github.com/cosmos/cosmos-sdk/types/rest"
	"github.com/cosmos/cosmos-sdk/version"

	"github.com/tendermint/tendermint/p2p"
)

// StatusCommand returns the command to return the status of the network.
func StatusCommand() *cobra.Command {
	cmd := &cobra.Command{
		Use:   "status",
		Short: "Query remote node for status",
		RunE:  printNodeStatus,
	}

	cmd.Flags().StringP(flags.FlagNode, "n", "tcp://localhost:26657", "Node to connect to")
	viper.BindPFlag(flags.FlagNode, cmd.Flags().Lookup(flags.FlagNode))
	cmd.Flags().Bool(flags.FlagIndentResponse, false, "Add indent to JSON response")
	return cmd
}

func getNodeStatus(clientCtx client.Context) (*ctypes.ResultStatus, error) {
	node, err := clientCtx.GetNode()
	if err != nil {
		return &ctypes.ResultStatus{}, err
	}

	return node.Status()
}

func printNodeStatus(_ *cobra.Command, _ []string) error {
	// No need to verify proof in getting node status
	viper.Set(flags.FlagTrustNode, true)
	// No need to verify proof in getting node status
	viper.Set(flags.FlagKeyringBackend, flags.DefaultKeyringBackend)

	clientCtx := client.NewContext()
	status, err := getNodeStatus(clientCtx)
	if err != nil {
		return err
	}

	var output []byte
	if clientCtx.Indent {
<<<<<<< HEAD
		output, err = legacy_global.Cdc.MarshalJSONIndent(status, "", "  ")
	} else {
		output, err = legacy_global.Cdc.MarshalJSON(status)
=======
		output, err = legacy.Cdc.MarshalJSONIndent(status, "", "  ")
	} else {
		output, err = legacy.Cdc.MarshalJSON(status)
>>>>>>> 65ea3053
	}
	if err != nil {
		return err
	}

	fmt.Println(string(output))
	return nil
}

// NodeInfoResponse defines a response type that contains node status and version
// information.
type NodeInfoResponse struct {
	p2p.DefaultNodeInfo `json:"node_info"`

	ApplicationVersion version.Info `json:"application_version"`
}

// REST handler for node info
func NodeInfoRequestHandlerFn(clientCtx client.Context) http.HandlerFunc {
	return func(w http.ResponseWriter, r *http.Request) {
		status, err := getNodeStatus(clientCtx)
		if rest.CheckInternalServerError(w, err) {
			return
		}

		resp := NodeInfoResponse{
			DefaultNodeInfo:    status.NodeInfo,
			ApplicationVersion: version.NewInfo(),
		}
		rest.PostProcessResponseBare(w, clientCtx, resp)
	}
}

// SyncingResponse defines a response type that contains node syncing information.
type SyncingResponse struct {
	Syncing bool `json:"syncing"`
}

// REST handler for node syncing
func NodeSyncingRequestHandlerFn(clientCtx client.Context) http.HandlerFunc {
	return func(w http.ResponseWriter, r *http.Request) {
		status, err := getNodeStatus(clientCtx)
		if rest.CheckInternalServerError(w, err) {
			return
		}

		rest.PostProcessResponseBare(w, clientCtx, SyncingResponse{Syncing: status.SyncInfo.CatchingUp})
	}
}<|MERGE_RESOLUTION|>--- conflicted
+++ resolved
@@ -13,10 +13,7 @@
 
 	"github.com/cosmos/cosmos-sdk/client"
 	"github.com/cosmos/cosmos-sdk/client/flags"
-<<<<<<< HEAD
-=======
 	"github.com/cosmos/cosmos-sdk/codec/legacy"
->>>>>>> 65ea3053
 	"github.com/cosmos/cosmos-sdk/types/rest"
 	"github.com/cosmos/cosmos-sdk/version"
 
@@ -60,15 +57,9 @@
 
 	var output []byte
 	if clientCtx.Indent {
-<<<<<<< HEAD
-		output, err = legacy_global.Cdc.MarshalJSONIndent(status, "", "  ")
-	} else {
-		output, err = legacy_global.Cdc.MarshalJSON(status)
-=======
 		output, err = legacy.Cdc.MarshalJSONIndent(status, "", "  ")
 	} else {
 		output, err = legacy.Cdc.MarshalJSON(status)
->>>>>>> 65ea3053
 	}
 	if err != nil {
 		return err
