package rpc

import (
	"context"
	"fmt"
	"net/http"
	"strconv"
	"strings"

	"github.com/gorilla/mux"
	"github.com/spf13/cobra"

	"github.com/tendermint/tendermint/crypto"
	tmtypes "github.com/tendermint/tendermint/types"

	"github.com/cosmos/cosmos-sdk/client"
	"github.com/cosmos/cosmos-sdk/client/flags"
	cryptocodec "github.com/cosmos/cosmos-sdk/crypto/codec"
	sdk "github.com/cosmos/cosmos-sdk/types"
	"github.com/cosmos/cosmos-sdk/types/rest"
)

// TODO these next two functions feel kinda hacky based on their placement

//ValidatorCommand returns the validator set for a given height
func ValidatorCommand() *cobra.Command {
	cmd := &cobra.Command{
		Use:   "tendermint-validator-set [height]",
		Short: "Get the full tendermint validator set at given height",
		Args:  cobra.MaximumNArgs(1),
		RunE: func(cmd *cobra.Command, args []string) error {
			clientCtx := client.GetClientContextFromCmd(cmd)

			var height *int64

			// optional height
			if len(args) > 0 {
				h, err := strconv.Atoi(args[0])
				if err != nil {
					return err
				}
				if h > 0 {
					tmp := int64(h)
					height = &tmp
				}
			}

			page, _ := cmd.Flags().GetInt(flags.FlagPage)
			limit, _ := cmd.Flags().GetInt(flags.FlagLimit)

			result, err := GetValidators(clientCtx, height, &page, &limit)
			if err != nil {
				return err
			}

			return clientCtx.PrintOutputLegacy(result)
		},
	}

	cmd.Flags().StringP(flags.FlagNode, "n", "tcp://localhost:26657", "Node to connect to")
	cmd.Flags().String(flags.FlagKeyringBackend, flags.DefaultKeyringBackend, "Select keyring's backend (os|file|kwallet|pass|test)")
	cmd.Flags().Int(flags.FlagPage, rest.DefaultPage, "Query a specific page of paginated results")
	cmd.Flags().Int(flags.FlagLimit, 100, "Query number of results returned per page")

	return cmd
}

// Validator output
type ValidatorOutput struct {
	Address          sdk.ConsAddress `json:"address"`
	PubKey           crypto.PubKey   `json:"pub_key"`
	ProposerPriority int64           `json:"proposer_priority"`
	VotingPower      int64           `json:"voting_power"`
}

// Validators at a certain height output in bech32 format
type ResultValidatorsOutput struct {
	BlockHeight int64             `json:"block_height"`
	Validators  []ValidatorOutput `json:"validators"`
}

func (rvo ResultValidatorsOutput) String() string {
	var b strings.Builder

	b.WriteString(fmt.Sprintf("block height: %d\n", rvo.BlockHeight))

	for _, val := range rvo.Validators {
		b.WriteString(
			fmt.Sprintf(`
  Address:          %s
  Pubkey:           %s
  ProposerPriority: %d
  VotingPower:      %d
		`,
				val.Address, val.PubKey, val.ProposerPriority, val.VotingPower,
			),
		)
	}

	return b.String()
}

<<<<<<< HEAD
func validatorOutput(validator *tmtypes.Validator) ValidatorOutput {
=======
func bech32ValidatorOutput(validator *tmtypes.Validator) (ValidatorOutput, error) {
	pk, err := cryptocodec.FromTmPubKeyInterface(validator.PubKey)
	if err != nil {
		return ValidatorOutput{}, err
	}
	bechValPubkey, err := sdk.Bech32ifyPubKey(sdk.Bech32PubKeyTypeConsPub, pk)
	if err != nil {
		return ValidatorOutput{}, err
	}

>>>>>>> be10bcb1
	return ValidatorOutput{
		Address:          sdk.ConsAddress(validator.Address),
		PubKey:           validator.PubKey,
		ProposerPriority: validator.ProposerPriority,
		VotingPower:      validator.VotingPower,
	}
}

// GetValidators from client
func GetValidators(clientCtx client.Context, height *int64, page, limit *int) (ResultValidatorsOutput, error) {
	// get the node
	node, err := clientCtx.GetNode()
	if err != nil {
		return ResultValidatorsOutput{}, err
	}

	validatorsRes, err := node.Validators(context.Background(), height, page, limit)
	if err != nil {
		return ResultValidatorsOutput{}, err
	}

	out := ResultValidatorsOutput{
		BlockHeight: validatorsRes.BlockHeight,
		Validators:  make([]ValidatorOutput, len(validatorsRes.Validators)),
	}

	for i := 0; i < len(validatorsRes.Validators); i++ {
		out.Validators[i] = validatorOutput(validatorsRes.Validators[i])
	}

	return out, nil
}

// REST

// Validator Set at a height REST handler
func ValidatorSetRequestHandlerFn(clientCtx client.Context) http.HandlerFunc {
	return func(w http.ResponseWriter, r *http.Request) {
		_, page, limit, err := rest.ParseHTTPArgsWithLimit(r, 100)
		if err != nil {
			rest.WriteErrorResponse(w, http.StatusBadRequest, "failed to parse pagination parameters")
			return
		}

		vars := mux.Vars(r)
		height, err := strconv.ParseInt(vars["height"], 10, 64)
		if err != nil {
			rest.WriteErrorResponse(w, http.StatusBadRequest, "failed to parse block height")
			return
		}

		chainHeight, err := GetChainHeight(clientCtx)
		if err != nil {
			rest.WriteErrorResponse(w, http.StatusInternalServerError, "failed to parse chain height")
			return
		}
		if height > chainHeight {
			rest.WriteErrorResponse(w, http.StatusNotFound, "requested block height is bigger then the chain length")
			return
		}

		output, err := GetValidators(clientCtx, &height, &page, &limit)
		if rest.CheckInternalServerError(w, err) {
			return
		}
		rest.PostProcessResponse(w, clientCtx, output)
	}
}

// Latest Validator Set REST handler
func LatestValidatorSetRequestHandlerFn(clientCtx client.Context) http.HandlerFunc {
	return func(w http.ResponseWriter, r *http.Request) {
		_, page, limit, err := rest.ParseHTTPArgsWithLimit(r, 100)
		if err != nil {
			rest.WriteErrorResponse(w, http.StatusBadRequest, "failed to parse pagination parameters")
			return
		}

		output, err := GetValidators(clientCtx, nil, &page, &limit)
		if rest.CheckInternalServerError(w, err) {
			return
		}

		rest.PostProcessResponse(w, clientCtx, output)
	}
}<|MERGE_RESOLUTION|>--- conflicted
+++ resolved
@@ -100,26 +100,18 @@
 	return b.String()
 }
 
-<<<<<<< HEAD
-func validatorOutput(validator *tmtypes.Validator) ValidatorOutput {
-=======
 func bech32ValidatorOutput(validator *tmtypes.Validator) (ValidatorOutput, error) {
 	pk, err := cryptocodec.FromTmPubKeyInterface(validator.PubKey)
 	if err != nil {
 		return ValidatorOutput{}, err
 	}
-	bechValPubkey, err := sdk.Bech32ifyPubKey(sdk.Bech32PubKeyTypeConsPub, pk)
-	if err != nil {
-		return ValidatorOutput{}, err
-	}
 
->>>>>>> be10bcb1
 	return ValidatorOutput{
 		Address:          sdk.ConsAddress(validator.Address),
-		PubKey:           validator.PubKey,
+		PubKey:           pk,
 		ProposerPriority: validator.ProposerPriority,
 		VotingPower:      validator.VotingPower,
-	}
+	}, nil
 }
 
 // GetValidators from client
