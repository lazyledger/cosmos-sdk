--- conflicted
+++ resolved
@@ -64,15 +64,12 @@
 	FlagRPCWriteTimeout    = "write-timeout"
 	FlagOutputDocument     = "output-document" // inspired by wget -O
 	FlagSkipConfirmation   = "yes"
-<<<<<<< HEAD
 	FlagFeeAccount         = "fee-account"
-=======
 	FlagProve              = "prove"
 	FlagKeyringBackend     = "keyring-backend"
 	FlagPage               = "page"
 	FlagLimit              = "limit"
 	FlagUnsafeCORS         = "unsafe-cors"
->>>>>>> 9d49fe9c
 )
 
 // LineBreak can be included in a command list to provide a blank line
@@ -120,11 +117,8 @@
 		c.Flags().Bool(FlagDryRun, false, "ignore the --gas flag and perform a simulation of a transaction, but don't broadcast it")
 		c.Flags().Bool(FlagGenerateOnly, false, "Build an unsigned transaction and write it to STDOUT (when enabled, the local Keybase is not accessible and the node operates offline)")
 		c.Flags().BoolP(FlagSkipConfirmation, "y", false, "Skip tx broadcasting prompt confirmation")
-<<<<<<< HEAD
-		c.Flags().String(FlagFeeAccount, "", "Set a fee account to pay fess with if they have been delegated by this account")
-=======
+		c.Flags().String(FlagFeeAccount, "", "Set a fee account to pay fess with if they have been authorized by this account")
 		c.Flags().String(FlagKeyringBackend, DefaultKeyringBackend, "Select keyring's backend (os|file|test)")
->>>>>>> 9d49fe9c
 
 		// --gas can accept integers and "simulate"
 		c.Flags().Var(&GasFlagVar, "gas", fmt.Sprintf(
