package flags

import (
	"fmt"
	"strconv"

	"github.com/spf13/cobra"
	tmcli "github.com/tendermint/tendermint/libs/cli"

	"github.com/cosmos/cosmos-sdk/crypto/keyring"
)

const (
	// DefaultGasAdjustment is applied to gas estimates to avoid tx execution
	// failures due to state changes that might occur between the tx simulation
	// and the actual run.
	DefaultGasAdjustment = 1.0
	DefaultGasLimit      = 200000
	GasFlagAuto          = "auto"

	// DefaultKeyringBackend
	DefaultKeyringBackend = keyring.BackendOS

	// BroadcastBlock defines a tx broadcasting mode where the client waits for
	// the tx to be committed in a block.
	BroadcastBlock = "block"
	// BroadcastSync defines a tx broadcasting mode where the client waits for
	// a CheckTx execution response only.
	BroadcastSync = "sync"
	// BroadcastAsync defines a tx broadcasting mode where the client returns
	// immediately.
	BroadcastAsync = "async"
)

// List of CLI flags
const (
	FlagHome             = tmcli.HomeFlag
	FlagKeyringDir       = "keyring-dir"
	FlagUseLedger        = "ledger"
	FlagChainID          = "chain-id"
	FlagNode             = "node"
	FlagHeight           = "height"
	FlagGasAdjustment    = "gas-adjustment"
	FlagFrom             = "from"
	FlagName             = "name"
	FlagAccountNumber    = "account-number"
	FlagSequence         = "sequence"
	FlagMemo             = "memo"
	FlagFees             = "fees"
	FlagGas              = "gas"
	FlagGasPrices        = "gas-prices"
	FlagBroadcastMode    = "broadcast-mode"
	FlagDryRun           = "dry-run"
	FlagGenerateOnly     = "generate-only"
	FlagOffline          = "offline"
	FlagOutputDocument   = "output-document" // inspired by wget -O
	FlagSkipConfirmation = "yes"
	FlagProve            = "prove"
	FlagKeyringBackend   = "keyring-backend"
	FlagPage             = "page"
	FlagLimit            = "limit"
	FlagSignMode         = "sign-mode"
	FlagPageKey          = "page-key"
	FlagOffset           = "offset"
	FlagCountTotal       = "count-total"
	FlagTimeoutHeight    = "timeout-height"
	FlagKeyAlgorithm     = "algo"
<<<<<<< HEAD
	FlagFeeAccount       = "fee-account"
=======

	// Tendermint logging flags
	FlagLogLevel  = "log_level"
	FlagLogFormat = "log_format"
>>>>>>> c8a9da1d
)

// LineBreak can be included in a command list to provide a blank line
// to help with readability
var LineBreak = &cobra.Command{Run: func(*cobra.Command, []string) {}}

// AddQueryFlagsToCmd adds common flags to a module query command.
func AddQueryFlagsToCmd(cmd *cobra.Command) {
	cmd.Flags().String(FlagNode, "tcp://localhost:26657", "<host>:<port> to Tendermint RPC interface for this chain")
	cmd.Flags().Int64(FlagHeight, 0, "Use a specific height to query state at (this can error if the node is pruning state)")
	cmd.Flags().StringP(tmcli.OutputFlag, "o", "text", "Output format (text|json)")

	cmd.MarkFlagRequired(FlagChainID)

	cmd.SetErr(cmd.ErrOrStderr())
	cmd.SetOut(cmd.OutOrStdout())
}

// AddTxFlagsToCmd adds common flags to a module tx command.
func AddTxFlagsToCmd(cmd *cobra.Command) {
	cmd.Flags().String(FlagKeyringDir, "", "The client Keyring directory; if omitted, the default 'home' directory will be used")
	cmd.Flags().String(FlagFrom, "", "Name or address of private key with which to sign")
	cmd.Flags().Uint64P(FlagAccountNumber, "a", 0, "The account number of the signing account (offline mode only)")
	cmd.Flags().Uint64P(FlagSequence, "s", 0, "The sequence number of the signing account (offline mode only)")
	cmd.Flags().String(FlagMemo, "", "Memo to send along with transaction")
	cmd.Flags().String(FlagFees, "", "Fees to pay along with transaction; eg: 10uatom")
	cmd.Flags().String(FlagGasPrices, "", "Gas prices in decimal format to determine the transaction fee (e.g. 0.1uatom)")
	cmd.Flags().String(FlagNode, "tcp://localhost:26657", "<host>:<port> to tendermint rpc interface for this chain")
	cmd.Flags().Bool(FlagUseLedger, false, "Use a connected Ledger device")
	cmd.Flags().Float64(FlagGasAdjustment, DefaultGasAdjustment, "adjustment factor to be multiplied against the estimate returned by the tx simulation; if the gas limit is set manually this flag is ignored ")
	cmd.Flags().StringP(FlagBroadcastMode, "b", BroadcastSync, "Transaction broadcasting mode (sync|async|block)")
	cmd.Flags().Bool(FlagDryRun, false, "ignore the --gas flag and perform a simulation of a transaction, but don't broadcast it")
	cmd.Flags().Bool(FlagGenerateOnly, false, "Build an unsigned transaction and write it to STDOUT (when enabled, the local Keybase is not accessible)")
	cmd.Flags().Bool(FlagOffline, false, "Offline mode (does not allow any online functionality")
	cmd.Flags().BoolP(FlagSkipConfirmation, "y", false, "Skip tx broadcasting prompt confirmation")
	cmd.Flags().String(FlagKeyringBackend, DefaultKeyringBackend, "Select keyring's backend (os|file|kwallet|pass|test)")
	cmd.Flags().String(FlagSignMode, "", "Choose sign mode (direct|amino-json), this is an advanced feature")
	cmd.Flags().Uint64(FlagTimeoutHeight, 0, "Set a block timeout height to prevent the tx from being committed past a certain height")

	// --gas can accept integers and "auto"
	cmd.Flags().String(FlagGas, "", fmt.Sprintf("gas limit to set per-transaction; set to %q to calculate sufficient gas automatically (default %d)", GasFlagAuto, DefaultGasLimit))

	cmd.MarkFlagRequired(FlagChainID)

	cmd.SetErr(cmd.ErrOrStderr())
	cmd.SetOut(cmd.OutOrStdout())
}

// AddPaginationFlagsToCmd adds common pagination flags to cmd
func AddPaginationFlagsToCmd(cmd *cobra.Command, query string) {
	cmd.Flags().Uint64(FlagPage, 1, fmt.Sprintf("pagination page of %s to query for. This sets offset to a multiple of limit", query))
	cmd.Flags().String(FlagPageKey, "", fmt.Sprintf("pagination page-key of %s to query for", query))
	cmd.Flags().Uint64(FlagOffset, 0, fmt.Sprintf("pagination offset of %s to query for", query))
	cmd.Flags().Uint64(FlagLimit, 100, fmt.Sprintf("pagination limit of %s to query for", query))
	cmd.Flags().Bool(FlagCountTotal, false, fmt.Sprintf("count total number of records in %s to query for", query))
}

// GasSetting encapsulates the possible values passed through the --gas flag.
type GasSetting struct {
	Simulate bool
	Gas      uint64
}

func (v *GasSetting) String() string {
	if v.Simulate {
		return GasFlagAuto
	}

	return strconv.FormatUint(v.Gas, 10)
}

// ParseGasSetting parses a string gas value. The value may either be 'auto',
// which indicates a transaction should be executed in simulate mode to
// automatically find a sufficient gas value, or a string integer. It returns an
// error if a string integer is provided which cannot be parsed.
func ParseGasSetting(gasStr string) (GasSetting, error) {
	switch gasStr {
	case "":
		return GasSetting{false, DefaultGasLimit}, nil

	case GasFlagAuto:
		return GasSetting{true, 0}, nil

	default:
		gas, err := strconv.ParseUint(gasStr, 10, 64)
		if err != nil {
			return GasSetting{}, fmt.Errorf("gas must be either integer or %s", GasFlagAuto)
		}

		return GasSetting{false, gas}, nil
	}
}<|MERGE_RESOLUTION|>--- conflicted
+++ resolved
@@ -65,14 +65,11 @@
 	FlagCountTotal       = "count-total"
 	FlagTimeoutHeight    = "timeout-height"
 	FlagKeyAlgorithm     = "algo"
-<<<<<<< HEAD
 	FlagFeeAccount       = "fee-account"
-=======
 
 	// Tendermint logging flags
 	FlagLogLevel  = "log_level"
 	FlagLogFormat = "log_format"
->>>>>>> c8a9da1d
 )
 
 // LineBreak can be included in a command list to provide a blank line
